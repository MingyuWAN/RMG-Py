--- conflicted
+++ resolved
@@ -34,40 +34,6 @@
 2 *4 Cd 0 {1,D}
 3 Od 0 {1,D}
 
-<<<<<<< HEAD
-// Top level nodes for reverse reaction
-
-four_ring
-Union {four_ring_CO, four_ring_OC, four_ring_CCO, four_ring_COC}
-
-four_ring_CO
-1 *1 Cs 0 {2,S} {3,S}
-2 *2 Os 0 {1,S} {4,S}
-3 *3 Cs 0 {4,S} {1,S}
-4 *4 Os 0 {3,S} {2,S}
-
-four_ring_OC
-1 *1 Cs 0 {2,S} {3,S}
-2 *2 Os 0 {1,S} {4,S}
-3 *3 Os 0 {4,S} {1,S}
-4 *4 Cs 0 {3,S} {2,S}
-
-four_ring_CCO
-1 *1 Cs 0 {2,S} {3,S}
-2 *2 Os 0 {1,S} {4,S}
-3 *3 Cs 0 {4,S} {1,S}
-4 *4 CO 0 {3,S} {5,D} {2,S}
-5    Od 0 {4,D}
-
-four_ring_COC
-1 *1 Cs 0 {2,S} {3,S}
-2 *2 Os 0 {1,S} {4,S}
-3 *3 CO 0 {4,S} {5,D} {1,S}
-4 *4 Cs 0 {3,S} {2,S}
-5    Od 0 {3,D}
-
-=======
->>>>>>> aa098102
 // Other nodes
 
 CO_2H
