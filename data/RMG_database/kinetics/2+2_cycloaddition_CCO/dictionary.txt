////////////////////////////////////////////////////////////////////////////////
//
//	Structure dictionary for [2+2]cycloaddition_CCO_CCO / [2+2]cycloelimination_CCO_CCO
//
////////////////////////////////////////////////////////////////////////////////

// Top level nodes for forward reaction

CCO
1 *1 Cd 0 {2,D}
2 *2 Cdd 0 {1,D} {3,D}
3 Od 0 {2,D}

doublebond
Union {mb_CCO, mb_COC}

mb_CCO
1 *3 Cd 0 {2,D}
2 *4 Cdd 0 {1,D} {3,D}
3 Od 0 {2,D}

mb_COC
1 *3 Cdd 0 {2,D} {3,D}
2 *4 Cd 0 {1,D}
3 Od 0 {1,D}

<<<<<<< HEAD
// Top level nodes for reverse reaction

four_ring
Union {four_ring_syn, four_ring_anti}

four_ring_syn
1 *1 C 0 {2,S} {5,S}
2 *2 CO 0 {1,S} {3,D} {4,S}
3    Od 0 {2,D}
4 *4 C 0 {5,S} {2,S}
5 *3 CO 0 {4,S} {6,D} {1,S}
6    Od 0 {5,D}

four_ring_anti
1 *1 C 0 {2,S} {4,S}
2 *2 CO 0 {1,S} {3,D} {5,S}
3    Od 0 {2,D}
4 *3 C 0 {5,S} {1,S}
5 *4 CO 0 {4,S} {6,D} {2,S}
6    Od 0 {5,D}

=======
>>>>>>> aa098102
// Other nodes

CCO_2H
1 *1 Cd 0 {2,D} {3,S} {4,S}
2 *2 Cdd 0 {1,D}, {5,D}
3    H 0 {1,S}
4    H 0 {1,S}
5    Od 0 {2,D}

CCO_HNd
1 *1 Cd 0 {2,D} {3,S} {4,S}
2 *2 Cdd 0 {1,D} {5,D}
3 H 0 {1,S}
4 {Cs,O} 0 {1,S}
5 Od 0 {2,D}

CCO_HDe
1 *1 Cd 0 {2,D} {3,S} {4,S}
2 *2 Cdd 0 {1,D} {5,D}
3 H 0 {1,S}
4 {Cd,Ct,Cb} 0 {1,S}
5 Od 0 {2,D}

CCO_Nd2
1 *1 Cd 0 {2,D} {3,S} {4,S}
2 *2 Cdd 0 {1,D}, {5,D}
3 {Cs,O} 0 {1,S}
4 {Cs,O} 0 {1,S}
5 Od 0 {2,D}

CCO_NdDe
1 *1 Cd 0 {2,D} {3,S} {4,S}
2 *2 Cdd 0 {1,D}, {5,D}
3 {Cs,O} 0 {1,S}
4 {Cd,Ct,Cb} 0 {1,S}
5 Od 0 {2,D}

CCO_De2
1 *1 Cd 0 {2,D} {3,S} {4,S}
2 *2 Cdd 0 {1,D} {5,D}
3 {Cd,Ct,Cb} 0 {1,S}
4 {Cd,Ct,Cb} 0 {1,S}
5 Od 0 {2,D}

mb_CCO_2H
1 *3 Cd 0 {2,D} {3,S} {4,S}
2 *4 Cdd 0 {1,D}, {5,D}
3 H 0 {1,S}
4 H 0 {1,S}
5 Od 0 {2,D}

mb_CCO_HNd
1 *3 Cd 0 {2,D} {3,S} {4,S}
2 *4 Cdd 0 {1,D} {5,D}
3 H 0 {1,S}
4 {Cs,O} 0 {1,S}
5 Od 0 {2,D}

mb_CCO_HDe
1 *3 Cd 0 {2,D} {3,S} {4,S}
2 *4 Cdd 0 {1,D} {5,D}
3 H 0 {1,S}
4 {Cd,Ct,Cb} 0 {1,S}
5 Od 0 {2,D}

mb_CCO_Nd2
1 *3 Cd 0 {2,D} {3,S} {4,S}
2 *4 Cdd 0 {1,D}, {5,D}
3 {Cs,O} 0 {1,S}
4 {Cs,O} 0 {1,S}
5 Od 0 {2,D}

mb_CCO_NdDe
1 *3 Cd 0 {2,D} {3,S} {4,S}
2 *4 Cdd 0 {1,D}, {5,D}
3 {Cs,O} 0 {1,S}
4 {Cd,Ct,Cb} 0 {1,S}
5 Od 0 {2,D}

mb_CCO_De2
1 *3 Cd 0 {2,D} {3,S} {4,S}
2 *4 Cdd 0 {1,D} {5,D}
3 {Cd,Ct,Cb} 0 {1,S}
4 {Cd,Ct,Cb} 0 {1,S}
5 Od 0 {2,D}

mb_COC_2H
1 *3 Cdd 0 {2,D} {5,D}
2 *4 Cd 0 {1,D} {3,S} {4,S}
3 H 0 {2,S}
4 H 0 {2,S}
5 Od 0 {1,D}

mb_COC_HNd
1 *3 Cdd 0 {2,D} {5,D}
2 *4 Cd 0 {1,D} {3,S} {4,S}
3 H 0 {2,S}
4 {Cs,O} 0 {2,S}
5 Od 0 {1,D}

mb_COC_HDe
1 *3 Cdd 0 {2,D} {5,D}
2 *4 Cd 0 {1,D} {3,S} {4,S}
3 H 0 {2,S}
4 {Cd,Ct,Cb} 0 {2,S}
5 Od 0 {1,D}

mb_COC_Nd2
1 *3 Cdd 0 {2,D} {5,D}
2 *4 Cd 0 {1,D} {3,S} {4,S}
3 {Cs,O} 0 {2,S}
4 {Cs,O} 0 {2,S}
5 Od 0 {1,D}

mb_COC_NdDe
1 *3 Cdd 0 {2,D} {5,D}
2 *4 Cd 0 {1,D} {3,S} {4,S}
3 {Cs,O} 0 {2,S}
4 {Cd,Ct,Cb} 0 {2,S}
5 Od 0 {1,D}

mb_COC_De2
1 *3 Cdd 0 {2,D} {5,D}
2 *4 Cd 0 {1,D} {3,S} {4,S}
3 {Cd,Ct,Cb} 0 {2,S}
4 {Cd,Ct,Cb} 0 {2,S}
5 Od 0 {1,D}
<|MERGE_RESOLUTION|>--- conflicted
+++ resolved
@@ -24,30 +24,6 @@
 2 *4 Cd 0 {1,D}
 3 Od 0 {1,D}
 
-<<<<<<< HEAD
-// Top level nodes for reverse reaction
-
-four_ring
-Union {four_ring_syn, four_ring_anti}
-
-four_ring_syn
-1 *1 C 0 {2,S} {5,S}
-2 *2 CO 0 {1,S} {3,D} {4,S}
-3    Od 0 {2,D}
-4 *4 C 0 {5,S} {2,S}
-5 *3 CO 0 {4,S} {6,D} {1,S}
-6    Od 0 {5,D}
-
-four_ring_anti
-1 *1 C 0 {2,S} {4,S}
-2 *2 CO 0 {1,S} {3,D} {5,S}
-3    Od 0 {2,D}
-4 *3 C 0 {5,S} {1,S}
-5 *4 CO 0 {4,S} {6,D} {2,S}
-6    Od 0 {5,D}
-
-=======
->>>>>>> aa098102
 // Other nodes
 
 CCO_2H
