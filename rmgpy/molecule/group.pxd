--- conflicted
+++ resolved
@@ -168,12 +168,10 @@
     cpdef list findSubgraphIsomorphisms(self, Graph other, dict initialMap=?)
     
     cpdef bint isIdentical(self, Graph other)
-<<<<<<< HEAD
     
     cpdef bint isSurfaceSite(self) except -2
     
     cpdef bint containsSurfaceSite(self) except -2
-=======
 
     cpdef bint isAromaticRing(self)
 
@@ -198,4 +196,3 @@
     cpdef bint isBenzeneExplicit(self)
 
     cpdef Group mergeGroups(self, Group other)
->>>>>>> 7c023a4a
