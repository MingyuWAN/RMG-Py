#!/usr/bin/env python
# encoding: utf-8

################################################################################
#
#   RMG - Reaction Mechanism Generator
#
#   Copyright (c) 2002-2017 Prof. William H. Green (whgreen@mit.edu), 
#   Prof. Richard H. West (r.west@neu.edu) and the RMG Team (rmg_dev@mit.edu)
#
#   Permission is hereby granted, free of charge, to any person obtaining a
#   copy of this software and associated documentation files (the 'Software'),
#   to deal in the Software without restriction, including without limitation
#   the rights to use, copy, modify, merge, publish, distribute, sublicense,
#   and/or sell copies of the Software, and to permit persons to whom the
#   Software is furnished to do so, subject to the following conditions:
#
#   The above copyright notice and this permission notice shall be included in
#   all copies or substantial portions of the Software.
#
#   THE SOFTWARE IS PROVIDED 'AS IS', WITHOUT WARRANTY OF ANY KIND, EXPRESS OR
#   IMPLIED, INCLUDING BUT NOT LIMITED TO THE WARRANTIES OF MERCHANTABILITY,
#   FITNESS FOR A PARTICULAR PURPOSE AND NONINFRINGEMENT. IN NO EVENT SHALL THE
#   AUTHORS OR COPYRIGHT HOLDERS BE LIABLE FOR ANY CLAIM, DAMAGES OR OTHER
#   LIABILITY, WHETHER IN AN ACTION OF CONTRACT, TORT OR OTHERWISE, ARISING
#   FROM, OUT OF OR IN CONNECTION WITH THE SOFTWARE OR THE USE OR OTHER
#   DEALINGS IN THE SOFTWARE.
#
################################################################################

"""
This module provides classes and methods for working with molecular substructure
groups. These enable molecules to be searched for common motifs (e.g.
reaction sites).
"""

import cython

from .graph import Vertex, Edge, Graph
<<<<<<< HEAD
from .atomtype import atomTypes
import element as elements
=======
from .atomtype import atomTypes, allElements, nonSpecifics, getFeatures
from .element import PeriodicSystem
import rmgpy.molecule.molecule as mol
from copy import deepcopy, copy
>>>>>>> 75c6795e

################################################################################

class ActionError(Exception):
    """
    An exception class for errors that occur while applying reaction recipe
    actions. Pass a string describing the circumstances that caused the
    exceptional behavior.
    """
    pass

class ImplicitBenzeneError(Exception):
    """
    An exception class when encountering a group with too many implicit benzene
    atoms. These groups are hard to create sample molecules and hard for users
    to interpret. Pass a string describing the limitation.
    """
    pass

class UnexpectedChargeError(Exception):
    """
    An exception class when encountering a group/molecule with unexpected charge
    Curently in RMG, we never expect to see -2/+2 or greater magnitude charge,
    we only except +1/-1 charges on nitrogen, oxygen, sulfur or specifically
    carbon monoxide/monosulfide.

    Attributes:
    `graph` is the molecule or group object with the unexpected charge
    """
    def __init__(self, graph):
        self.graph = graph

################################################################################

class GroupAtom(Vertex):
    """
    An atom group. This class is based on the :class:`Atom` class, except that
    it uses :ref:`atom types <atom-types>` instead of elements, and all
    attributes are lists rather than individual values. The attributes are:

    =================== =================== ====================================
    Attribute           Type                Description
    =================== =================== ====================================
    `atomType`          ``list``            The allowed atom types (as :class:`AtomType` objects)
    `radicalElectrons`  ``list``            The allowed numbers of radical electrons (as short integers)
    `charge`            ``list``            The allowed formal charges (as short integers)
    `label`             ``str``             A string label that can be used to tag individual atoms
    `coords`            ``numpy array``     The (x,y,z) coordinates in Angstrom
    `lonePairs`         ``list``            The number of lone electron pairs
    =================== =================== ====================================

    Each list represents a logical OR construct, i.e. an atom will match the
    group if it matches *any* item in the list. However, the
    `radicalElectrons`, and `charge` attributes are linked
    such that an atom must match values from the same index in each of these in
    order to match.
    """

    def __init__(self, atomType=None, radicalElectrons=None, charge=None, label='', lonePairs=None, coords=None):
        Vertex.__init__(self)
        self.atomType = atomType or []
        for index in range(len(self.atomType)):
            if isinstance(self.atomType[index], str):
                self.atomType[index] = atomTypes[self.atomType[index]]
        self.radicalElectrons = radicalElectrons or []
        self.charge = charge or []
        self.label = label
        self.lonePairs = lonePairs or []
        self.coords = coords

    def __reduce__(self):
        """
        A helper function used when pickling an object.
        """
        d = {
            'edges': self.edges,
            'connectivity1': self.connectivity1,
            'connectivity2': self.connectivity2,
            'connectivity3': self.connectivity3,
            'sortingLabel': self.sortingLabel,
        }
        atomType = self.atomType
        if atomType is not None:
            atomType = [a.label for a in atomType]
        return (GroupAtom, (atomType, self.radicalElectrons, self.charge, self.label, self.lonePairs), d)

    def __setstate__(self, d):
        """
        A helper function used when unpickling an object.
        """
        self.edges = d['edges']
        self.connectivity1 = d['connectivity1']
        self.connectivity2 = d['connectivity2']
        self.connectivity3 = d['connectivity3']
        self.sortingLabel = d['sortingLabel']

    def __str__(self):
        """
        Return a human-readable string representation of the object.
        """
        return '[{0} {1}]'.format(self.label, ','.join([repr(a.label) for a in self.atomType]))

    def __repr__(self):
        """
        Return a representation that can be used to reconstruct the object.
        """
        return "<GroupAtom {0!s}>".format(self)

    @property
    def bonds(self): return self.edges

    def copy(self):
        """
        Return a deep copy of the :class:`GroupAtom` object. Modifying the
        attributes of the copy will not affect the original.
        """
        return GroupAtom(self.atomType[:], self.radicalElectrons[:], self.charge[:], self.label, self.lonePairs[:])

    def __changeBond(self, order):
        """
        Update the atom group as a result of applying a CHANGE_BOND action,
        where `order` specifies whether the bond is incremented or decremented
        in bond order, and should be 1 or -1.
        """
        atomType = []
        for atom in self.atomType:
            if order == 1:
                atomType.extend(atom.incrementBond)
            elif order == -1:
                atomType.extend(atom.decrementBond)
            else:
                raise ActionError('Unable to update GroupAtom due to CHANGE_BOND action: Invalid order "{0}".'.format(order))
        if len(atomType) == 0:
            raise ActionError('Unable to update GroupAtom due to CHANGE_BOND action: Unknown atom type produced from set "{0}".'.format(self.atomType))
        # Set the new atom types, removing any duplicates
        self.atomType = list(set(atomType))

    def __formBond(self, order):
        """
        Update the atom group as a result of applying a FORM_BOND action,
        where `order` specifies the order of the forming bond, and should be
        1 (since we only allow forming of single bonds).
        """
        if order != 1:
            raise ActionError('Unable to update GroupAtom due to FORM_BOND action: Invalid order "{0}".'.format(order))
        atomType = []
        for atom in self.atomType:
            atomType.extend(atom.formBond)
        if len(atomType) == 0:
            raise ActionError('Unable to update GroupAtom due to FORM_BOND action: Unknown atom type produced from set "{0}".'.format(self.atomType))
        # Set the new atom types, removing any duplicates
        self.atomType = list(set(atomType))

    def __breakBond(self, order):
        """
        Update the atom group as a result of applying a BREAK_BOND action,
        where `order` specifies the order of the breaking bond, and should be
        1 (since we only allow breaking of single bonds).
        """
        if order != 1:
            raise ActionError('Unable to update GroupAtom due to BREAK_BOND action: Invalid order "{0}".'.format(order))
        atomType = []
        for atom in self.atomType:
            atomType.extend(atom.breakBond)
        if len(atomType) == 0:
            raise ActionError('Unable to update GroupAtom due to BREAK_BOND action: Unknown atom type produced from set "{0}".'.format(self.atomType))
        # Set the new atom types, removing any duplicates
        self.atomType = list(set(atomType))

    def __gainRadical(self, radical):
        """
        Update the atom group as a result of applying a GAIN_RADICAL action,
        where `radical` specifies the number of radical electrons to add.

        The 'radicalElectron' attribute can be an empty list if we use the wildcard
        argument ux in the group definition. In this case, we will have this
        function set the atom's 'radicalElectron' to a list allowing 1, 2, 3,
        or 4 radical electrons.
        """
        radicalElectrons = []
        if any([len(atomType.incrementRadical) == 0 for atomType in self.atomType]):
            raise ActionError('Unable to update GroupAtom due to GAIN_RADICAL action: Unknown atom type produced from set "{0}".'.format(self.atomType))
        if not self.radicalElectrons:
            radicalElectrons = [1,2,3,4]
        else:
            for electron in self.radicalElectrons:
                radicalElectrons.append(electron + radical)
        # Set the new radical electron counts
        self.radicalElectrons = radicalElectrons

    def __loseRadical(self, radical):
        """
        Update the atom group as a result of applying a LOSE_RADICAL action,
        where `radical` specifies the number of radical electrons to remove.

        The 'radicalElectron' attribute can be an empty list if we use the wildcard
        argument ux in the group definition. In this case, we will have this
        function set the atom's 'radicalElectron' to a list allowing 0, 1, 2,
        or 3 radical electrons.
        """
        radicalElectrons = []
        pairs = set()
        if any([len(atomType.decrementRadical) == 0 for atomType in self.atomType]):
            raise ActionError('Unable to update GroupAtom due to LOSE_RADICAL action: Unknown atom type produced from set "{0}".'.format(self.atomType))

        if not self.radicalElectrons:
            radicalElectrons = [0,1,2,3]
        else:
            for electron in self.radicalElectrons:
                electron = electron - radical
                if electron < 0:
                    raise ActionError('Unable to update GroupAtom due to LOSE_RADICAL action: Invalid radical electron set "{0}".'.format(self.radicalElectrons))
                radicalElectrons.append(electron)
            
        # Set the new radical electron counts
        self.radicalElectrons = radicalElectrons
        
    def __gainPair(self, pair):
        """
        Update the atom group as a result of applying a GAIN_PAIR action,
        where `pair` specifies the number of lone electron pairs to add.
        """
        lonePairs = []
        atomType = []

        for atom in self.atomType:
            atomType.extend(atom.incrementLonePair)
        if any([len(atom.incrementLonePair) == 0 for atom in self.atomType]):
            raise ActionError('Unable to update GroupAtom due to GAIN_PAIR action: Unknown atom type produced from set "{0}".'.format(self.atomType))

        #Add a lone pair to a group atom with none
        if not self.lonePairs:
            self.lonePairs = [1,2,3,4] #set to a wildcard of any number greater than 0
        #Add a lone pair to a group atom that already has at least one lone pair
        else:
            for x in self.lonePairs:
                lonePairs.append(x + pair)
            # Set the new lone electron pair count
            self.lonePairs = lonePairs

        # Set the new atom types, removing any duplicates
        self.atomType = list(set(atomType))

    def __losePair(self, pair):
        """
        Update the atom group as a result of applying a LOSE_PAIR action,
        where `pair` specifies the number of lone electron pairs to remove.
        """
        lonePairs = []
        atomType = []

        for atom in self.atomType:
            atomType.extend(atom.decrementLonePair)
        if any([len(atom.decrementLonePair) == 0 for atom in self.atomType]):
            raise ActionError('Unable to update GroupAtom due to LOSE_PAIR action: Unknown atom type produced from set "{0}".'.format(self.atomType))

        if not self.lonePairs:
            self.lonePairs = [0,1,2,3] #set to a wildcard of any number fewer than 4
        else:
            for x in self.lonePairs:
                if x - pair < 0:
                    raise ActionError('Unable to update GroupAtom due to LOSE_PAIR action: Invalid lone electron pairs set "{0}".'.format(self.lonePairs))
                lonePairs.append(x - pair)
            # Set the new lone electron pair count
            self.lonePairs = lonePairs

        # Set the new atom types, removing any duplicates
        self.atomType = list(set(atomType))

    def applyAction(self, action):
        """
        Update the atom group as a result of applying `action`, a tuple
        containing the name of the reaction recipe action along with any
        required parameters. The available actions can be found
        :ref:`here <reaction-recipe-actions>`.
        """
        act = action[0].upper()
        if act == 'CHANGE_BOND':
            self.__changeBond(action[2])
        elif act == 'FORM_BOND':
            self.__formBond(action[2])
        elif act == 'BREAK_BOND':
            self.__breakBond(action[2])
        elif act == 'GAIN_RADICAL':
            self.__gainRadical(action[2])
        elif act == 'LOSE_RADICAL':
            self.__loseRadical(action[2])
        elif action[0].upper() == 'GAIN_PAIR':
            self.__gainPair(action[2])
        elif action[0].upper() == 'LOSE_PAIR':
            self.__losePair(action[2])
        else:
            raise ActionError('Unable to update GroupAtom: Invalid action {0}".'.format(action))

    def equivalent(self, other):
        """
        Returns ``True`` if `other` is equivalent to `self` or ``False`` if not,
        where `other` can be either an :class:`Atom` or an :class:`GroupAtom`
        object. When comparing two :class:`GroupAtom` objects, this function
        respects wildcards, e.g. ``R!H`` is equivalent to ``C``.
        
        """
        cython.declare(group=GroupAtom)
        if not isinstance(other, GroupAtom):
            # Let the equivalent method of other handle it
            # We expect self to be an Atom object, but can't test for it here
            # because that would create an import cycle
            return other.equivalent(self)
        group=other
        
        cython.declare(atomType1=AtomType, atomtype2=AtomType, radical1=cython.short, radical2=cython.short,
                       lp1=cython.short, lp2=cython.short, charge1=cython.short, charge2=cython.short)
        # Compare two atom groups for equivalence
        # Each atom type in self must have an equivalent in other (and vice versa)
        for atomType1 in self.atomType:
            for atomType2 in group.atomType:
                if atomType1.equivalent(atomType2): break
            else:
                return False
        for atomType1 in group.atomType:
            for atomType2 in self.atomType:
                if atomType1.equivalent(atomType2): break
            else:
                return False
        # Each free radical electron state in self must have an equivalent in other (and vice versa)
        for radical1 in self.radicalElectrons:
            if group.radicalElectrons:  # Only check if the list is non-empty.  An empty list indicates a wildcard.
                for radical2  in group.radicalElectrons:
                    if radical1 == radical2: break
                else:
                    return False
        for radical1 in group.radicalElectrons:
            if self.radicalElectrons:
                for radical2 in self.radicalElectrons:
                    if radical1 == radical2: break
                else:
                    return False
        for lp1 in self.lonePairs:
            if group.lonePairs:
                for lp2 in group.lonePairs:
                    if lp1 == lp2: break
                else:
                    return False
        #Each charge in self must have an equivalent in other (and vice versa)
        for charge1 in self.charge:
            if group.charge:
                for charge2 in group.charge:
                    if charge1 == charge2: break
                else:
                    return False
        for charge1 in group.charge:
            if self.charge:
                for charge2 in self.charge:
                    if charge1 == charge2: break
                else:
                    return False
        # Otherwise the two atom groups are equivalent
        return True

    def isSpecificCaseOf(self, other):
        """
        Returns ``True`` if `other` is the same as `self` or is a more
        specific case of `self`. Returns ``False`` if some of `self` is not
        included in `other` or they are mutually exclusive. 
        """
        cython.declare(group=GroupAtom)
        if not isinstance(other, GroupAtom):
            # Let the isSpecificCaseOf method of other handle it
            # We expect self to be an Atom object, but can't test for it here
            # because that would create an import cycle
            return other.isSpecificCaseOf(self)
        group=other
        
        cython.declare(atomType1=AtomType, atomtype2=AtomType, radical1=cython.short, radical2=cython.short, 
                       lp1=cython.short, lp2=cython.short, charge1=cython.short, charge2=cython.short)
        # Compare two atom groups for equivalence
        # Each atom type in self must have an equivalent in other (and vice versa)
        for atomType1 in self.atomType: # all these must match
            for atomType2 in group.atomType: # can match any of these
                if atomType1.isSpecificCaseOf(atomType2): break
            else:
                return False
        # Each free radical electron state in self must have an equivalent in other (and vice versa)
        if self.radicalElectrons:
            for radical1 in self.radicalElectrons:
                if group.radicalElectrons:
                    for radical2 in group.radicalElectrons:
                        if radical1 == radical2: break
                    else:
                        return False
        else:
            if group.radicalElectrons: return False
        if self.lonePairs:
            for lp1 in self.lonePairs:
                if group.lonePairs:
                    for lp2 in group.lonePairs:
                        if lp1 == lp2: break
                    else:
                        return False
        else:
            if group.lonePairs: return False
        #Each charge in self must have an equivalent in other
        if self.charge:
            for charge1 in self.charge:
                if group.charge:
                    for charge2 in group.charge:
                        if charge1 == charge2: break
                    else:
                        return False
        else:
            if group.charge: return False
        # Otherwise self is in fact a specific case of other
        return True

    def isOxygen(self):
        """
        Return ``True`` if the atom represents an oxygen atom or ``False`` if
        not.
        """
        allOxygens = [atomTypes['O']] + atomTypes['O'].specific
        checkList=[x in allOxygens for x in self.atomType]

        return all(checkList)

    def isSulfur(self):
        """
        Return ``True`` if the atom represents an sulfur atom or ``False`` if
        not.
        """
        allSulfur = [atomTypes['S']] + atomTypes['S'].specific
        checkList=[x in allSulfur for x in self.atomType]

        return all(checkList)

    def hasWildcards(self):
        """
        Return ``True`` if the atom has wildcards in any of the attributes:
        atomtype, electronpairs, lone pairs, charge, and bond order. Returns
        ''False'' if no attribute has wildcards.
        """

        if len(self.atomType) > 1:
            return True
        elif len(self.radicalElectrons) > 1 or len(self.radicalElectrons) == 0:
            return True
        elif len(self.lonePairs) > 1:
            return True
        for bond in self.bonds.values():
            if len(bond.order) > 1:
                return True

        return False

    def countBonds(self, wildcards = False):
        """
        Returns: list of the number of bonds currently on the :class:GroupAtom

        If the argument wildcards is turned off then any bonds with multiple
        options for bond orders will not be counted
        """
        #count up number of bonds
        single = 0; rDouble = 0; oDouble = 0; sDouble = 0; triple = 0; benzene = 0
        for atom2, bond12 in self.bonds.iteritems():
            if not wildcards and len(bond12.order) > 1:
                continue
            # Count numbers of each higher-order bond type
            if bond12.isSingle(wildcards = True):
                single += 1
            if bond12.isDouble(wildcards = True):
                if atom2.isOxygen():
                    oDouble += 1
                elif atom2.isSulfur():
                    sDouble += 1
                else:
                    # rDouble is for double bonds NOT to oxygen or Sulfur
                    rDouble += 1
            if bond12.isTriple(wildcards = True): triple += 1
            if bond12.isBenzene(wildcards = True): benzene += 1

        allDouble = rDouble + oDouble + sDouble

        return [single, allDouble, rDouble, oDouble, sDouble, triple, benzene]

    def makeSampleAtom(self):
        """

        Returns: a class :Atom: object analagous to the GroupAtom

        This makes a sample, so it takes the first element when there are multiple options inside of
        self.atomtype, self.radicalElectrons, self.lonePairs, and self.charge

        """

        #Use the first atomtype to determine element, even if there is more than one atomtype
        atomtype = self.atomType[0]
        element = None

        defaultLonePairs={'H': 0,
                          'D': 0,
                          'T': 0,
                          'He':1,
                          'C': 0,
                          'O': 2,
                          'N': 1,
                          'Si':0,
                          'S': 2,
                          'Ne':4,
                          'Cl':3,
                          'Ar':4,
        }

        for elementLabel in allElements:
            if atomtype is atomTypes[elementLabel] or atomtype in atomTypes[elementLabel].specific:
                element = elementLabel
                break
        else:
            #For types that correspond to more than one type of element, pick the first that appears in specific
            for subtype in atomtype.specific:
                if subtype.label in allElements:
                    element = subtype.label
                    break

        #dummy defaultAtom to get default values
        defaultAtom = mol.Atom()

        newAtom = mol.Atom(element = element,
                           radicalElectrons = self.radicalElectrons[0] if self.radicalElectrons else defaultAtom.radicalElectrons,
                           charge = self.charge[0] if self.charge else defaultAtom.charge,
                           lonePairs = self.lonePairs[0] if self.lonePairs else defaultAtom.lonePairs,
                           label = self.label if self.label else defaultAtom.label)

        #For some reason the default when no lone pairs is set to -100,
        #Based on git history, it is probably because RDKit requires a number instead of None
        #Instead we will set it to 0 here

        #Hard code charge for a few atomtypes
        if atomtype in [atomTypes[x] for x in ['N5d', 'N5dd', 'N5t', 'N5b', 'N5s']]:
            newAtom.lonePairs = 0
            newAtom.charge = 1
        elif atomtype in [atomTypes[x] for x in ['N1d']]:
            newAtom.charge = -1
        elif newAtom.lonePairs == -100:
            newAtom.lonePairs = defaultLonePairs[newAtom.symbol]

        return newAtom

################################################################################

class GroupBond(Edge):
    """
    A bond group. This class is based on the :class:`Bond` class, except that
    all attributes are lists rather than individual values. The allowed bond
    types are given :ref:`here <bond-types>`. The attributes are:

    =================== =================== ====================================
    Attribute           Type                Description
    =================== =================== ====================================
    `order`             ``list``            The allowed bond orders (as character strings)
    =================== =================== ====================================

    Each list represents a logical OR construct, i.e. a bond will match the
    group if it matches *any* item in the list.
    """

    def __init__(self, atom1, atom2, order=None):
        Edge.__init__(self, atom1, atom2)
        if order is not None and all([isinstance(oneOrder,str) for oneOrder in order]):
            self.setOrderStr(order)
        elif order is not None and any([isinstance(oneOrder,str) for oneOrder in order]):
            raise ActionError('order list given {} does not consist of only strings or only numbers'.format(order))
        else:
            self.order = order or []

    def __str__(self):
        """
        Return a human-readable string representation of the object.
        """
        return str(self.order)

    def __repr__(self):
        """
        Return a representation that can be used to reconstruct the object.
        """
        return "<GroupBond {0!r}>".format(self.order)

    def __reduce__(self):
        """
        A helper function used when pickling an object.
        """
        return (GroupBond, (self.vertex1, self.vertex2, self.order))

    def copy(self):
        """
        Return a deep copy of the :class:`GroupBond` object. Modifying the
        attributes of the copy will not affect the original.
        """
        return GroupBond(self.vertex1, self.vertex2, self.order[:])
        
    def getOrderStr(self):
        """
        returns a list of strings representing the bond order
        """
        values = []
        for value in self.order:
            if value == 1:
                values.append('S')
            elif value == 2:
                values.append('D')
            elif value == 3:
                values.append('T')
            elif value == 1.5:
                values.append('B')
            else:
                raise TypeError('Bond order number {} is not hardcoded as a string'.format(value))
        return values
        
    def setOrderStr(self, newOrder):
        """
        set the bond order using a valid bond-order character list
        """
        
        values = []
        for value in newOrder:
            if value == 'S':
                values.append(1)
            elif value == 'D':
                values.append(2)
            elif value == 'T':
                values.append(3)
            elif value == 'B':
                values.append(1.5)
            else:
                # try to see if an float disguised as a string was input by mistake
                try:
                    values.append(float(value))
                except ValueError:
                    raise TypeError('Bond order {} is not hardcoded into this method'.format(value))
        self.order = values      

        
    def getOrderNum(self):
        """
        returns the bond order as a list of numbers
        """
        return self.order
            
    def setOrderNum(self, newOrder):
        """
        change the bond order with a list of numbers
        """
        self.order = newOrder
            
    def isSingle(self, wildcards = False):
        """
        Return ``True`` if the bond represents a single bond or ``False`` if
        not. If `wildcards` is ``False`` we return False anytime there is more
        than one bond order, otherwise we return ``True`` if any of the options
        are single.
        
        NOTE: we can replace the absolute value relation with math.isclose when
        we swtich to python 3.5+
        """
        if wildcards:
            for order in self.order:
                if abs(order-1) <= 1e-9:
                    return True
            else: return False
        else:
            return abs(self.order[0]-1) <= 1e-9 and len(self.order) == 1

    def isDouble(self, wildcards = False):
        """
        Return ``True`` if the bond represents a double bond or ``False`` if
        not. If `wildcards` is ``False`` we return False anytime there is more
        than one bond order, otherwise we return ``True`` if any of the options
        are double.
        """
        if wildcards:
            for order in self.order:
                if abs(order-2) <= 1e-9:
                    return True
            else: return False
        else:
            return abs(self.order[0]-2) <= 1e-9 and len(self.order) == 1

    def isTriple(self, wildcards = False):
        """
        Return ``True`` if the bond represents a triple bond or ``False`` if
        not. If `wildcards` is ``False`` we return False anytime there is more
        than one bond order, otherwise we return ``True`` if any of the options
        are triple.
        """
        if wildcards:
            for order in self.order:
                if abs(order-3) <= 1e-9:
                    return True
            else: return False
        else:
            return abs(self.order[0]-3) <= 1e-9 and len(self.order) == 1

    def isBenzene(self, wildcards = False):
        """
        Return ``True`` if the bond represents a benzene bond or ``False`` if
        not. If `wildcards` is ``False`` we return False anytime there is more
        than one bond order, otherwise we return ``True`` if any of the options
        are benzene
        """
        if wildcards:
            for order in self.order:
                if abs(order-1.5) <= 1e-9:
                    return True
            else: return False
        else:
            return abs(self.order[0]-1.5) <= 1e-9 and len(self.order) == 1

    def __changeBond(self, order):
        """
        Update the bond group as a result of applying a CHANGE_BOND action,
        where `order` specifies whether the bond is incremented or decremented
        in bond order. `order` is normally 1 or -1, but can be any value
        """
        newOrder = [value + order for value in self.order]
        if any([value < 0 or value > 3 for value in newOrder]):
            raise ActionError('Unable to update Bond due to CHANGE_BOND action: Invalid resulting order "{0}".'.format(newOrder))
        # Change any modified benzene orders to the appropriate stable order
        newOrder = set(newOrder)
        if 0.5 in newOrder:
            newOrder.remove(0.5)
            newOrder.add(1)
        if 2.5 in newOrder:
            newOrder.remove(2.5)
            newOrder.add(2)
        # Set the new bond orders
        self.order = list(newOrder)

    def applyAction(self, action):
        """
        Update the bond group as a result of applying `action`, a tuple
        containing the name of the reaction recipe action along with any
        required parameters. The available actions can be found
        :ref:`here <reaction-recipe-actions>`.
        """
        if action[0].upper() == 'CHANGE_BOND':
            self.__changeBond(action[2])
        else:
            raise ActionError('Unable to update GroupBond: Invalid action {0}".'.format(action))

    def equivalent(self, other):
        """
        Returns ``True`` if `other` is equivalent to `self` or ``False`` if not,
        where `other` can be either an :class:`Bond` or an :class:`GroupBond`
        object.
        """
        cython.declare(gb=GroupBond)
        if not isinstance(other, GroupBond):
            # Let the equivalent method of other handle it
            # We expect self to be a Bond object, but can't test for it here
            # because that would create an import cycle
            return other.equivalent(self)
        gb = other
        
        cython.declare(order1=float, order2=float)
        # Compare two bond groups for equivalence
        # Each atom type in self must have an equivalent in other (and vice versa)
        for order1 in self.order:
            for order2 in gb.order:
                if order1 == order2: break
            else:
                return False
        for order1 in gb.order:
            for order2 in self.order:
                if order1 == order2: break
            else:
                return False
        # Otherwise the two bond groups are equivalent
        return True

    def isSpecificCaseOf(self, other):
        """
        Returns ``True`` if `other` is the same as `self` or is a more
        specific case of `self`. Returns ``False`` if some of `self` is not
        included in `other` or they are mutually exclusive.
        """
        cython.declare(gb=GroupBond)
        if not isinstance(other, GroupBond):
            # Let the isSpecificCaseOf method of other handle it
            # We expect self to be a Bond object, but can't test for it here
            # because that would create an import cycle
            return other.isSpecificCaseOf(self)
        gb = other
        
        cython.declare(order1=float, order2=float)
        # Compare two bond groups for equivalence
        # Each atom type in self must have an equivalent in other
        for order1 in self.order: # all these must match
            for order2 in gb.order: # can match any of these
                if order1 == order2: break
            else:
                return False
        # Otherwise self is in fact a specific case of other
        return True

    def makeBond(self, molecule, atom1, atom2):
        """
        Creates a :class: Bond between atom1 and atom2 analogous to self

        The intended input arguments should be class :Atom: not class :GroupAtom:
        Args:
            atom1: First :class: Atom the bond connects
            atom2: Second :class: Atom the bond connects

        """
        newBond = mol.Bond(atom1, atom2, order = self.order[0])
        molecule.addBond(newBond)

class Group(Graph):
    """
    A representation of a molecular substructure group using a graph data
    type, extending the :class:`Graph` class. The attributes are:
    
    =================== =================== ====================================
    Attribute           Type                Description
    =================== =================== ====================================
    `atoms`             ``list``            Aliases for the `vertices` storing :class:`GroupAtom`
    `multiplicity`      ``list``            Range of multiplicities accepted for the group
    `props`             ``dict``            Dictionary of arbitrary properties/flags classifying state of Group object 
    =================== =================== ====================================

    Corresponding alias methods to Molecule have also been provided.
    """

    def __init__(self, atoms=None, props=None, multiplicity=None):
        Graph.__init__(self, atoms)
        self.props = props or {}
        self.multiplicity = multiplicity or []
        self.update()

    def __reduce__(self):
        """
        A helper function used when pickling an object.
        """
        return (Group, (self.vertices, self.props))

    def _repr_png_(self):
        """
        Return a png picture of the group, useful for ipython-qtconsole.
        """
        return self.draw('png')

    def draw(self, format):
        """
        Use pydot to draw a basic graph of the group.

        Use format to specify the desired output format, eg. 'png', 'svg', 'ps', 'pdf', 'plain', etc.
        """
        import pydot

        graph = pydot.Dot(graph_type='graph', dpi="52")
        for index, atom in enumerate(self.atoms):
            atomType = '{0!s} '.format(atom.label if atom.label != '' else '')
            atomType += ','.join([at.label for at in atom.atomType])
            atomType = '"' + atomType + '"'
            graph.add_node(pydot.Node(name=str(index + 1), label=atomType, fontname="Helvetica", fontsize="16"))
        for atom1 in self.atoms:
            for atom2, bond in atom1.bonds.iteritems():
                index1 = self.atoms.index(atom1)
                index2 = self.atoms.index(atom2)
                if index1 < index2:
                    bondType = ','.join([order for order in bond.getOrderStr()])
                    bondType = '"' + bondType + '"'
                    graph.add_edge(pydot.Edge(src=str(index1 + 1), dst=str(index2 + 1), label=bondType, fontname="Helvetica", fontsize="16"))

        img = graph.create(prog='neato', format=format)
        return img

    def __getAtoms(self): return self.vertices
    def __setAtoms(self, atoms): self.vertices = atoms
    atoms = property(__getAtoms, __setAtoms)

    def addAtom(self, atom):
        """
        Add an `atom` to the graph. The atom is initialized with no bonds.
        """
        return self.addVertex(atom)

    def addBond(self, bond):
        """
        Add a `bond` to the graph as an edge connecting the two atoms `atom1`
        and `atom2`.
        """
        return self.addEdge(bond)

    def getBonds(self, atom):
        """
        Return a list of the bonds involving the specified `atom`.
        """
        return self.getEdges(atom)

    def getBond(self, atom1, atom2):
        """
        Returns the bond connecting atoms `atom1` and `atom2`.
        """
        return self.getEdge(atom1, atom2)

    def hasAtom(self, atom):
        """
        Returns ``True`` if `atom` is an atom in the graph, or ``False`` if
        not.
        """
        return self.hasVertex(atom)

    def hasBond(self, atom1, atom2):
        """
        Returns ``True`` if atoms `atom1` and `atom2` are connected
        by an bond, or ``False`` if not.
        """
        return self.hasEdge(atom1, atom2)

    def removeAtom(self, atom):
        """
        Remove `atom` and all bonds associated with it from the graph. Does
        not remove atoms that no longer have any bonds as a result of this
        removal.
        """
        return self.removeVertex(atom)

    def removeBond(self, bond):
        """
        Remove the bond between atoms `atom1` and `atom2` from the graph.
        Does not remove atoms that no longer have any bonds as a result of
        this removal.
        """
        return self.removeEdge(bond)

    def sortAtoms(self):
        """
        Sort the atoms in the graph. This can make certain operations, e.g.
        the isomorphism functions, much more efficient.
        """
        return self.sortVertices()

    def sortByConnectivity(self, atomList):
        """
        Args:
            atomList: input list of atoms

        Returns: a sorted list of atoms where each atom is connected to a previous
        atom in the list if possible
        """
        # if no input given just return
        if not atomList: return atomList

        sortedAtomList=[]
        sortedAtomList.append(atomList.pop(0))
        while atomList:
            for atom1 in sortedAtomList:
                added = False
                for atom2, bond12 in atom1.bonds.iteritems():
                    if bond12.isBenzene() and atom2 in atomList:
                        sortedAtomList.append(atom2)
                        atomList.remove(atom2)
                        added = True
                if added: break
            else:
                sortedAtomList.append(atomList.pop(0))

        return sortedAtomList

    def copy(self, deep=False):
        """
        Create a copy of the current graph. If `deep` is ``True``, a deep copy
        is made: copies of the vertices and edges are used in the new graph.
        If `deep` is ``False`` or not specified, a shallow copy is made: the
        original vertices and edges are used in the new graph.
        """
        other = cython.declare(Group)
        g = Graph.copy(self, deep)
        other = Group(g.vertices)
        return other

    def update(self):

        self.updateConnectivityValues()
        self.updateFingerprint()


    def merge(self, other):
        """
        Merge two groups so as to store them in a single
        :class:`Group` object. The merged :class:`Group`
        object is returned.
        """
        g = Graph.merge(self, other)
        molecule = Group(atoms=g.vertices)
        return molecule

    def split(self):
        """
        Convert a single :class:`Group` object containing two or more
        unconnected groups into separate class:`Group` objects.
        """
        graphs = Graph.split(self)
        molecules = []
        for g in graphs:
            molecule = Group(atoms=g.vertices)
            molecules.append(molecule)
        return molecules

    def clearLabeledAtoms(self):
        """
        Remove the labels from all atoms in the molecular group.
        """
        cython.declare(atom=GroupAtom)
        for atom in self.vertices:
            atom.label = ''

    def containsLabeledAtom(self, label):
        """
        Return ``True`` if the group contains an atom with the label
        `label` and ``False`` otherwise.
        """
        cython.declare(atom=GroupAtom)
        for atom in self.vertices:
            if atom.label == label: return True
        return False

    def getLabeledAtom(self, label):
        """
        Return the atom in the group that is labeled with the given `label`.
        Raises :class:`ValueError` if no atom in the group has that label.
        """
        cython.declare(atom=GroupAtom)
        for atom in self.vertices:
            if atom.label == label: return atom
        raise ValueError('No atom in the functional group has the label "{0}".'.format(label))

    def getLabeledAtoms(self):
        """
        Return the labeled atoms as a ``dict`` with the keys being the labels
        and the values the atoms themselves. If two or more atoms have the
        same label, the value is converted to a list of these atoms.
        """
        cython.declare(atom=GroupAtom)
        labeled = {}
        for atom in self.vertices:
            if atom.label != '':
                if atom.label in labeled:
                    if isinstance(labeled[atom.label],list):
                        labeled[atom.label].append(atom)
                    else:
                        labeled[atom.label] = [labeled[atom.label]]
                        labeled[atom.label].append(atom)
                else:
                    labeled[atom.label] = atom
        return labeled
        
    def connectTheDots(self):
        """
        Delete all bonds, and set them again based on the Atoms' coords.
        Does not detect bond type.
        """
        cython.declare(criticalDistance=float, i=int, atom1=GroupAtom, atom2=GroupAtom,
                       bond=GroupBond, atoms=list, zBoundary=float)
                       
        # Code below should be placed in rmgpy.molecule ConnectTheDots
        atoms = self.vertices
        
        # Ensure there are coordinates to work with
        for atom in atoms:
            assert atom.coords != None
        
        _rdkit_periodic_table = self.getRDKitPeriodicTable()
        for i, atom1 in enumerate(atoms):
            for atom2 in atoms[i+1:]:
                # Set upper limit for bond distance
                criticalDistance = (_rdkit_periodic_table.GetRcovalent(atom1.atomType[0].label) + _rdkit_periodic_table.GetRcovalent(atom2.atomType[0].label) + 0.45)**2
                
                # First atom that is more than 4.0 Anstroms away in the z-axis, break the loop
                # Atoms are sorted along the z-axis, so all following atoms should be even further
                zBoundary = (atom1.coords[2] - atom2.coords[2])**2
                if zBoundary > 16.0:
                    break
                
                distanceSquared = sum((atom1.coords - atom2.coords)**2)
                
                if distanceSquared > criticalDistance or distanceSquared < 0.40:
                    continue
                else:
                    bond = GroupBond(atom1, atom2, ['S','D','T','B'])
                    self.addBond(bond)

    def fromAdjacencyList(self, adjlist):
        """
        Convert a string adjacency list `adjlist` to a molecular structure.
        Skips the first line (assuming it's a label) unless `withLabel` is
        ``False``.
        """
        from .adjlist import fromAdjacencyList
        self.vertices, multiplicity = fromAdjacencyList(adjlist, group=True)
        if multiplicity is not None:
            self.multiplicity = multiplicity
        self.update()
        return self
        
    def fromXYZ(self, atomicNums, coordinates):
        """
        Create an RMG molecule from a list of coordinates and a corresponding
        list of atomic numbers. These are typically received from CCLib and the
        returned molecule will only contain the atoms and not the bonds. Bonds
        can be determined in `ConnectTheDots`.
        """
        _rdkit_periodic_table = self.getRDKitPeriodicTable()
        
        atoms = []
        for i, atNum in enumerate(atomicNums):
            atom = GroupAtom([_rdkit_periodic_table.GetElementSymbol(int(atNum))])
            atom.coords = coordinates[i]
            atoms.append(atom)
        
        # Sort atoms by distance on the z-axis
        sortedAtoms = sorted(atoms, key=lambda x: x.coords[2])
        
        for atom in sortedAtoms:
            self.addAtom(atom)
        
        return self.connectTheDots()

    def toAdjacencyList(self, label=''):
        """
        Convert the molecular structure to a string adjacency list.
        """
        from .adjlist import toAdjacencyList
        return toAdjacencyList(self.vertices, multiplicity=self.multiplicity, label='', group=True)


    def updateFingerprint(self):
        """
        Update the molecular fingerprint used to accelerate the subgraph
        isomorphism checks.
        """
        cython.declare(atom=GroupAtom, atomType=AtomType)
        cython.declare(carbon=AtomType, nitrogen=AtomType, oxygen=AtomType, sulfur=AtomType)
        cython.declare(isCarbon=cython.bint, isNitrogen=cython.bint, isOxygen=cython.bint, isSulfur=cython.bint, radical=cython.int)
        
        carbon   = atomTypes['C']
        nitrogen = atomTypes['N']
        oxygen   = atomTypes['O']
        sulfur   = atomTypes['S']
        
        self.carbonCount   = 0
        self.nitrogenCount = 0
        self.oxygenCount   = 0
        self.sulfurCount   = 0
        self.radicalCount  = 0
        for atom in self.vertices:
            if len(atom.atomType) == 1:
                atomType   = atom.atomType[0]
                isCarbon   = atomType.equivalent(carbon)
                isNitrogen = atomType.equivalent(nitrogen)
                isOxygen   = atomType.equivalent(oxygen)
                isSulfur   = atomType.equivalent(sulfur)
                if isCarbon and not isNitrogen and not isOxygen and not isSulfur:
                    self.carbonCount += 1
                elif isNitrogen and not isCarbon and not isOxygen and not isSulfur:
                    self.nitrogenCount += 1
                elif isOxygen and not isCarbon and not isNitrogen and not isSulfur:
                    self.oxygenCount += 1
                elif isSulfur and not isCarbon and not isNitrogen and not isOxygen:
                    self.sulfurCount += 1
            if len(atom.radicalElectrons) == 1:
                radical = atom.radicalElectrons[0]
                self.radicalCount += radical

    def isIsomorphic(self, other, initialMap=None):
        """
        Returns ``True`` if two graphs are isomorphic and ``False``
        otherwise. The `initialMap` attribute can be used to specify a required
        mapping from `self` to `other` (i.e. the atoms of `self` are the keys,
        while the atoms of `other` are the values). The `other` parameter must
        be a :class:`Group` object, or a :class:`TypeError` is raised.
        """
        # It only makes sense to compare a Group to a Group for full
        # isomorphism, so raise an exception if this is not what was requested
        if not isinstance(other, Group):
            raise TypeError('Got a {0} object for parameter "other", when a Group object is required.'.format(other.__class__))
        # Do the isomorphism comparison
        return Graph.isIsomorphic(self, other, initialMap)

    def findIsomorphism(self, other, initialMap=None):
        """
        Returns ``True`` if `other` is isomorphic and ``False``
        otherwise, and the matching mapping. The `initialMap` attribute can be
        used to specify a required mapping from `self` to `other` (i.e. the
        atoms of `self` are the keys, while the atoms of `other` are the
        values). The returned mapping also uses the atoms of `self` for the keys
        and the atoms of `other` for the values. The `other` parameter must
        be a :class:`Group` object, or a :class:`TypeError` is raised.
        """
        # It only makes sense to compare a Group to a Group for full
        # isomorphism, so raise an exception if this is not what was requested
        if not isinstance(other, Group):
            raise TypeError('Got a {0} object for parameter "other", when a Group object is required.'.format(other.__class__))
        # Do the isomorphism comparison
        return Graph.findIsomorphism(self, other, initialMap)

    def isSubgraphIsomorphic(self, other, initialMap=None):
        """
        Returns ``True`` if `other` is subgraph isomorphic and ``False``
        otherwise. In other words, return ``True`` if self is more specific than other.
        The `initialMap` attribute can be used to specify a required
        mapping from `self` to `other` (i.e. the atoms of `self` are the keys,
        while the atoms of `other` are the values). The `other` parameter must
        be a :class:`Group` object, or a :class:`TypeError` is raised.
        """        
        cython.declare(group=Group)
        cython.declare(mult1=cython.short, mult2=cython.short)
        # It only makes sense to compare a Group to a Group for subgraph
        # isomorphism, so raise an exception if this is not what was requested
        if not isinstance(other, Group):
            raise TypeError('Got a {0} object for parameter "other", when a Group object is required.'.format(other.__class__))
        group = other
        
        if self.multiplicity:
            for mult1 in self.multiplicity:
                if group.multiplicity:
                    for mult2 in group.multiplicity:
                        if mult1 == mult2: break
                    else:
                        return False
        else:
            if group.multiplicity: return False
        # Do the isomorphism comparison
        return Graph.isSubgraphIsomorphic(self, other, initialMap)

    def findSubgraphIsomorphisms(self, other, initialMap=None):
        """
        Returns ``True`` if `other` is subgraph isomorphic and ``False``
        otherwise. In other words, return ``True`` is self is more specific than other.
        Also returns the lists all of valid mappings. The
        `initialMap` attribute can be used to specify a required mapping from
        `self` to `other` (i.e. the atoms of `self` are the keys, while the
        atoms of `other` are the values). The returned mappings also use the
        atoms of `self` for the keys and the atoms of `other` for the values.
        The `other` parameter must be a :class:`Group` object, or a
        :class:`TypeError` is raised.
        """
        cython.declare(group=Group)
        cython.declare(mult1=cython.short, mult2=cython.short)

        # It only makes sense to compare a Group to a Group for subgraph
        # isomorphism, so raise an exception if this is not what was requested
        if not isinstance(other, Group):
            raise TypeError('Got a {0} object for parameter "other", when a Group object is required.'.format(other.__class__))
        group = other
        
        if self.multiplicity:
            for mult1 in self.multiplicity:
                if group.multiplicity:
                    for mult2 in group.multiplicity:
                        if mult1 == mult2: break
                    else:
                        return []
        else:
            if group.multiplicity: return []
                
        # Do the isomorphism comparison
        return Graph.findSubgraphIsomorphisms(self, other, initialMap)
    
    def isIdentical(self, other):
        """
        Returns ``True`` if `other` is identical and ``False`` otherwise.
        The function `isIsomorphic` respects wildcards, while this function
        does not, make it more useful for checking groups to groups (as
        opposed to molecules to groups)
        """
        # It only makes sense to compare a Group to a Group for full
        # isomorphism, so raise an exception if this is not what was requested
        if not isinstance(other, Group):
            raise TypeError('Got a {0} object for parameter "other", when a Group object is required.'.format(other.__class__))
        # An identical group is always a child of itself and 
        # is the only case where that is true. Therefore
        # if we do both directions of isSubgraphIsmorphic, we need
        # to get True twice for it to be identical
        if not self.isSubgraphIsomorphic(other):
            return False
        elif not other.isSubgraphIsomorphic(self):
            return False
        else:
            return True

    def isAromaticRing(self):
        """
        This method returns a boolean telling if the group has a 5 or 6 cyclic with
        benzene bonds exclusively
        """

        ring_size = len(self.atoms)
        if ring_size not in [5, 6]:
            return False
        for ringAtom in self.atoms:
            for bondedAtom, bond in ringAtom.edges.iteritems():
                if bondedAtom in self.atoms:
                    if not bond.isBenzene():
                        return False
        return True

    def standardizeAtomType(self):
        """
        This function changes the atomTypes in a group if the atom must
        be a specific atomType based on its bonds and valency.

        Currently only standardizes oxygen, carbon and sulfur atomTypes

        We also only check when there is exactly one atomType,
        one bondType, one radical setting.
        For any group where there are wildcards or multiple attributes,
        we cannot apply this check.

        In the case where the atomType is ambigious based on bonds
        and valency, this function will not change the type.

        Returns a 'True' if the group was modified otherwise returns 'False'
        """
        modified = False

        #If this atom or any of its ligands has wild cards, then don't try to standardize
        if self.hasWildCards: return modified
        for bond12, atom2 in self.bonds.iteritems():
            if atom2.hasWildCards: return modified

        #list of :class:AtomType which are elements with more sub-divided atomtypes beneath them
        specifics= [elementLabel for elementLabel in allElements if elementLabel not in nonSpecifics]
        for index, atom in enumerate(self.atoms):
            claimedAtomType = atom.atomType[0]
            newAtomType = None
            element = None
            #Ignore elements that do not have more than one atomtype
            if claimedAtomType.label in nonSpecifics: continue
            for elementLabel in specifics:
                if claimedAtomType.label == elementLabel or atomTypes[claimedAtomType.label] in atomTypes[elementLabel].specific:
                    element = atomTypes[elementLabel]
                    break

            #claimedAtomType is not in one of the specified elements
            if not element: continue
            #Don't standardize atomtypes for nitrogen for now
            #The work on the nitrogen atomtypes is still incomplete
            elif element is atomTypes['N']: continue

            groupFeatures = getFeatures(atom, atom.bonds)

            bondOrder = atom.getBondOrdersForAtom()
            filledValency =  atom.radicalElectrons[0] + bondOrder

            #For an atomtype to be known for certain, the valency must be filled
            #within 1 of the total valency available
            if filledValency >= PeriodicSystem.valence_electrons[self.symbol][element] - 1:
                for specificAtomType in element.specific:
                    atomtypeFeatureList = specificAtomType.getFeatures()
                    for molFeature, atomtypeFeature in zip(groupFeatures, atomtypeFeatureList):
                        if atomtypeFeature == []:
                            continue
                        elif molFeature not in atomtypeFeature:
                            break
                    else:
                        if specificAtomType is atomTypes['Oa'] or specificAtomType is atomTypes['Sa']:
                            if atom.lonePairs == 3 or atom.radicalElectrons == 2:
                                newAtomType = specificAtomType
                                break
                        else:
                            newAtomType = specificAtomType
                            break

            #set the new atom type if the algorithm found one
            if newAtomType and newAtomType is not claimedAtomType:
                atom.atomType[0] = newAtomType
                modified = True

        return modified

    def createAndConnectAtom(self, atomtypes, connectingAtom, bondOrders):
        """
        This method creates an non-radical, uncharged, :class:GroupAtom with specified list of atomtypes and
        connects it to one atom of the group, 'connectingAtom'. This is useful for making sample atoms.

        Args:
            atomtypes: list of atomtype labels (strs)
            connectingAtom: :class:GroupAtom that is connected to the new benzene atom
            bondOrders: list of bond Orders connecting newAtom and connectingAtom

        Returns: the newly created atom
        """
        atomtypes = [atomTypes[label] for label in atomtypes] #turn into :class: atomtype instead of labels

        newAtom = GroupAtom(atomType= atomtypes, radicalElectrons=[0], charge=[], label='', lonePairs=None)
        newBond = GroupBond(connectingAtom, newAtom, order=bondOrders)
        self.addAtom(newAtom)
        self.addBond(newBond)
        return newAtom

    def addExplicitLigands(self):
        """
        This function Od/Sd ligand to CO or CS atomtypes if they are not already there.

        Returns a 'True' if the group was modified otherwise returns 'False'
        """

        modified = False

        atomsToAddTo=[]

        for index, atom in enumerate(self.atoms):
            claimedAtomType = atom.atomType[0]
            #Do not perform is this atom has wildCards
            if atom.hasWildCards: continue
            elif claimedAtomType is atomTypes['CO'] or claimedAtomType is atomTypes['CS']:
                for atom2, bond12 in atom.bonds.iteritems():
                    if bond12.isDouble():
                        break
                else: atomsToAddTo.append(index)

        for atomIndex in atomsToAddTo:
            modified = True
            atomtypes = None
            if self.atoms[atomIndex].atomType[0] is atomTypes['CO']:
                atomtypes = ['Od']
            elif self.atoms[atomIndex].atomType[0] is atomTypes['CS']:
                atomtypes = ['Sd']
            self.createAndConnectAtom(atomtypes, self.atoms[atomIndex], [2])

        return modified

    def standardizeGroup(self):
        """
        This function modifies groups to make them have a standard AdjList form.

        Currently it makes atomtypes as specific as possible and makes CO/CS atomtypes
        have explicit Od/Sd ligands. Other functions can be added as necessary

        Returns a 'True' if the group was modified otherwise returns 'False'
        """

        modified = False

        #If viable then we apply current conventions:
        checkList=[]
        checkList.append(self.standardizeAtomType())
        checkList.append(self.addExplicitLigands())
        return any(checkList)


    def addImplicitAtomsFromAtomType(self):
        """

        Returns: a modified group with implicit atoms added
        Add implicit double/triple bonded atoms O, S or R, for which we will use a C

        Not designed to work with wildcards
        """

        #dictionary of implicit atoms and their bonds
        implicitAtoms = {}
        lonePairsRequired = {}

        copyGroup = deepcopy(self)

        for atom1 in copyGroup.atoms:
            atomtypeFeatureList = atom1.atomType[0].getFeatures()
            lonePairsRequired[atom1]=atomtypeFeatureList[7]

            #set to 0 required if empty list
            atomtypeFeatureList = [featureList if featureList else [0] for featureList in atomtypeFeatureList]
            allDoubleRequired = atomtypeFeatureList[1]
            rDoubleRequired = atomtypeFeatureList[2]
            oDoubleRequired = atomtypeFeatureList[3]
            sDoubleRequired = atomtypeFeatureList[4]
            tripleRequired = atomtypeFeatureList[5]

            #count up number of bonds
            single = 0; rDouble = 0; oDouble = 0; sDouble = 0; triple = 0; benzene = 0
            for atom2, bond12 in atom1.bonds.iteritems():
                # Count numbers of each higher-order bond type
                if bond12.isSingle():
                    single += 1
                elif bond12.isDouble():
                    if atom2.isOxygen():
                        oDouble += 1
                    elif atom2.isSulfur():
                        sDouble += 1
                    else:
                        # rDouble is for double bonds NOT to oxygen or Sulfur
                        rDouble += 1
                elif bond12.isTriple(): triple += 1
                elif bond12.isBenzene(): benzene += 1


            while oDouble < oDoubleRequired[0]:
                oDouble +=1
                newAtom = GroupAtom(atomType=[atomTypes['O']], radicalElectrons=[0], charge=[], label='', lonePairs=None)
                newBond = GroupBond(atom1, newAtom, order=[2])
                implicitAtoms[newAtom] = newBond
            while sDouble < sDoubleRequired[0]:
                sDouble +=1
                newAtom = GroupAtom(atomType=[atomTypes['S']], radicalElectrons=[0], charge=[], label='', lonePairs=None)
                newBond = GroupBond(atom1, newAtom, order=[2])
                implicitAtoms[newAtom] = newBond
            while rDouble < rDoubleRequired[0] or rDouble + oDouble + sDouble < allDoubleRequired[0]:
                rDouble +=1
                newAtom = GroupAtom(atomType=[atomTypes['C']], radicalElectrons=[0], charge=[], label='', lonePairs=None)
                newBond = GroupBond(atom1, newAtom, order=[2])
                implicitAtoms[newAtom] = newBond
            while triple < tripleRequired[0]:
                triple +=1
                newAtom = GroupAtom(atomType=[atomTypes['C']], radicalElectrons=[0], charge=[], label='', lonePairs=None)
                newBond = GroupBond(atom1, newAtom, order=[3])
                implicitAtoms[newAtom] = newBond

        for atom, bond in implicitAtoms.iteritems():
            copyGroup.addAtom(atom)
            copyGroup.addBond(bond)

        for atom, lonePair in lonePairsRequired.iteritems():
            if lonePair: atom.lonePairs = lonePair

        return copyGroup

    def classifyBenzeneCarbons(self, partners = None):
        """
        Args:
            group: :class:Group with atoms to classify
            partners: dictionary of partnered up atoms, which must be a cbf atom

        Returns: tuple with lists of each atom classification
        """
        if not partners: partners = {}

        cbAtomList = []
        cbfAtomList = [] #All Cbf Atoms
        cbfAtomList1 = [] #Cbf Atoms that are bonded to exactly one other Cbf (part of 2 rings)
        cbfAtomList2 = [] #Cbf that are sandwiched between two other Cbf (part of 2 rings)
        connectedCbfs={} #dictionary of connections to other cbfAtoms

        #Only want to work with benzene bonds on carbon
        labelsOfCarbonAtomTypes = [x.label for x in atomTypes['C'].specific] + ['C']
        #Also allow with R!H and some nitrogen groups
        labelsOfCarbonAtomTypes.extend(['R!H', 'N5b', 'N3b'])

        for atom in self.atoms:
            if not atom.atomType[0].label in labelsOfCarbonAtomTypes: continue
            elif atom.atomType[0].label in ['Cb', 'N5b', 'N3b']: #Make Cb and N3b into normal cb atoms
                cbAtomList.append(atom)
            elif atom.atomType[0].label == 'Cbf':
                cbfAtomList.append(atom)
            else:
                benzeneBonds = 0
                for atom2, bond12 in atom.bonds.iteritems():
                    if bond12.isBenzene(): benzeneBonds+=1
                if benzeneBonds > 2: cbfAtomList.append(atom)
                elif benzeneBonds >0: cbAtomList.append(atom)

        #further sort the cbf atoms
        for cbfAtom in cbfAtomList:
            fbBonds = 0
            connectedCbfs[cbfAtom] = []
            for atom2, bond in cbfAtom.bonds.iteritems():
                if bond.order[0] == 1.5 and atom2 in cbfAtomList:
                    fbBonds +=1
                    connectedCbfs[cbfAtom].append(atom2)
            if fbBonds < 2: cbfAtomList1.append(cbfAtom)
            elif fbBonds == 2: cbfAtomList2.append(cbfAtom)
            elif fbBonds == 3: pass #leaving here in case we ever want to handle Cbf3 atoms

        #reclassify any atoms with partners as cbf1 atoms
        for cbfAtom in partners:
            if cbfAtom in cbAtomList:
                cbAtomList.remove(cbfAtom)
                cbfAtomList.append(cbfAtom)
                cbfAtomList1.append(cbfAtom)

        #check that cbfAtoms only have benzene bonds
        for cbfAtom in cbfAtomList:
            for atom2, bond12 in cbfAtom.bonds.iteritems():
                assert bond12.isBenzene(), "Cbf atom in {0} has a bond with an order other than 1.5".format(self)

        return (cbAtomList, cbfAtomList, cbfAtomList1, cbfAtomList2, connectedCbfs)

    def addImplicitBenzene(self):
        """
        Returns: A modified group with any implicit benzene rings added

        This method currently does not if there are wildcards in atomtypes or bond orders
        The current algorithm also requires that all Cb and Cbf are atomtyped

        There are other cases where the algorithm doesn't work. For example whenever there
        are many dangling Cb or Cbf atoms not in a ring, it is likely fail. In the database test
        (the only use thus far), we will require that any group with more than 3 Cbfs have
        complete rings. This is much stricter than this method can handle, but right now
        this method cannot handle very general cases, so it is better to be conservative. 
        """
        #First define some helper functions
        def checkSet(superList, subList):
            """
            Args:
                superList: list to check if superset of partList
                subList:  list to check if subset of superList

            Returns: Boolean to see if superList is a superset of subList

            """
            superSet = set(superList)
            subSet = set(subList)
            return superSet.issuperset(subSet)

        def addCbAtomToRing(ring, cbAtom):
            """
            Every 'Cb' atom belongs in exactly one benzene ring. This function checks
            adds the cbAtom to the ring (in connectivity order) if the cbAtom is connected
            to any the last or first atom in the partial ring.

            Args:
                ring: list of :class:GroupAtoms representing a partial ring to merge
                cbAtom: :class:GroupAtom with atomtype 'Cb'

            Returns: If cbAtom connects to the beginning or end of ring, returns a
            new list of the merged ring, otherwise an empty list

            """

            mergedRing = []
            #ring already complete
            if len(ring) == 6 : return mergedRing
            for atom2, bond12 in cbAtom.bonds.iteritems():
                if bond12.isBenzene():
                    if atom2 is ring[-1]: mergedRing = ring+[cbAtom]
                    elif atom2 is ring[0]: mergedRing = [cbAtom] +ring

            return mergedRing

        def mergeOverlappingBenzeneRings(ring1, ring2, od):
            """
            The input arguements of rings are always in the order that the atoms appear
            inside the ring. That is, each atom is connected to the ones adjacent on the
            list.

            Args:
                ring1: list of :class:GroupAtoms representing first partial ring to merge
                ring2: list :class:GroupAtoms representing second partial ring to merge
                od: in for overlap distance

            This function tries to see if the beginning or ends of each list have the
            same atom objects, i.e the two part rings should be merged together.

            Returns: If rings are mergable, returns a new list of the merged ring, otherwise
            an empty list

            """
            newRing = []
            #ring already complete
            if len(ring1) ==6 or len(ring2) == 6: return newRing

            #start of ring1 matches end of ring2
            matchList1 = [x1 is x2 for x1,x2 in zip(ring1[-od:],ring2[:od])]
            #end of ring1 matches end of ring2
            matchList2 = [x1 is x2 for x1,x2 in zip(ring1[-od:],ring2[:od-1:-1])]
            #start of ring1 matches end of ring2
            matchList3 = [x1 is x2 for x1,x2 in zip(ring1[:od],ring2[-od:])]
            #start of ring1 matches start of ring2
            matchList4 = [x1 is x2 for x1,x2 in zip(ring1[:od],ring2[od::-1])]
            if not False in matchList1:
                newRing = ring1 +ring2[od:]
            elif not False in matchList2:
                newRing = ring1 + ring2[-od-1::-1]
            elif not False in matchList3:
                newRing = ring2[:-od] + ring1
            elif not False in matchList4:
                newRing = ring2[:od-1:-1] + ring1

            return newRing
        #######################################################################################
        #start of main algorithm
        copyGroup = deepcopy(self)
        """
        Step 1. Classify all atoms as Cb, Cbf1, Cbf2, Cbf3, ignoring all non-benzene carbons

        Every carbon atom in a benzene ring can be defined as one of the following:
        Cb - benzene carbon in exclusively one ring. Can have one single bond
        Cbf - general classification for any benzene carbon that connects two fused benzene rings
        Cbf1 - Cbf that is bonded to exactly one other Cbf, exclusively in two different benzene rings
        Cbf2 - Cbf that is bonded to exactly two other Cbfs, exclusively in two different benzene ring
        Cbf3 - Cbf that is bonded to exactly three other Cbfs, exclusively in three different benzene rings

        The dictionary connectedCbfs has a cbf atom as key and the other Cbf atoms it is connected to as values

        Currently we only allow 3 Cbf atoms, so Cbf3 is not possible.
        """
        (cbAtomList, cbfAtomList, cbfAtomList1, cbfAtomList2, connectedCbfs) = copyGroup.classifyBenzeneCarbons()

        """
        #Step 2. Partner up each Cbf1 and Cbf2 atom

        For any fused benzene rings, there will always be exactly two Cbf atoms that join the benzne
        rings. Therefore, we can say that every Cbf1 atom has one 'partner' Cbf atom in which it
        share lies in two benzene rings with. If you try to draw a couple example PAHs, you'll
        find that Cbf2 atoms also have one exclusive 'partner', while Cbf3 atoms are actually
        'partnered' with every atom it is bonded to.

        Because of the current restriction of no more than three Cbf atoms, partnering up every
        Cbf1 is sufficient. If we ever decide to relax this restriction, we will need more code
        to partner up Cbf2 and Cbf3 atoms.
        """
        partners = {} #dictionary of exclusive partners, has 1:2 and 2:1
        for cbfAtom in cbfAtomList1:
            if cbfAtom in partners: continue
            #if cbfAtom has a connected cbf it must be the partner
            elif connectedCbfs[cbfAtom] and connectedCbfs[cbfAtom][0] not in partners:
                partners[cbfAtom] = connectedCbfs[cbfAtom][0]
                partners[connectedCbfs[cbfAtom][0]] = cbfAtom
            else:
                #search for a potential partner out of atoms benzene bonded atoms
                potentialPartner = None
                for atom2, bond12 in cbfAtom.bonds.iteritems():
                    if atom2 in partners: continue
                    #Potential partner must not have any bonds except benzene bonds
                    elif bond12.isBenzene():
                        bondsAreBenzene = [True if bond23.isBenzene() else False for bond23 in atom2.bonds.values()]
                        if all(bondsAreBenzene) and 0 in atom2.radicalElectrons:
                            potentialPartner= atom2
                #Make a Cb atom the partner, now marking it as a Cbfatom
                if potentialPartner:
                    partners[cbfAtom] = potentialPartner
                    partners[potentialPartner]= cbfAtom
                #otherwise create a new atom to be the partner
                else:
                    newAtom = copyGroup.createAndConnectAtom(['Cbf'], cbfAtom, [1.5])
                    partners[cbfAtom] = newAtom
                    partners[newAtom] = cbfAtom

        #reclassify all atoms since we may have added new ones
        (cbAtomList, cbfAtomList, cbfAtomList1, cbfAtomList2, connectedCbfs) = copyGroup.classifyBenzeneCarbons(partners)

        """
        Step 3. Sort all lists by connectivity

        In the coming steps, we will sort Cb/Cbf atom into their benzene rings. If we cannot
        find a ring to sort an atom into, we will create a new ring containing that atom.
        It is important that we always check atoms that are already connected to existing rings
        before completely disconnected atoms. Otherwise, we will erroneously create new rings.
        """
        cbAtomList = copyGroup.sortByConnectivity(cbAtomList)
        cbfAtomList1 = copyGroup.sortByConnectivity(cbfAtomList1)
        cbfAtomList2 = copyGroup.sortByConnectivity(cbfAtomList2)

        """
        Step 4. Initalize the list of rings with any benzene rings that are already explicitly stated

        The variable rings is a list of lists. Each list in rings represents one full benzene rings,
        so it will eventually have six benzene carbons in it. Each ring's list will have the atoms
        sorted by connectivity, such that any atom is bonded to the atoms preceding and following it
        in the list. The first and last atom of the list will also be bonded together.

        """
        rings=[cycle for cycle in copyGroup.getAllCyclesOfSize(6) if Group(atoms = cycle).isAromaticRing()]

        """
        Step 5. Add Cbf2 atoms to the correct rings

        In this step, we define 'ring seeds', three atom combination unique to a each benzne ring. We
        then try to merge each ring seed into existing rings. If nosuittable ring is found, we create
        a new ring from the ring seed.

        Every Cbf2 atom is in two rings with unique ring seeds defined by partneredCbf-Cbf2atom-otherCbf
        and partneredCbf-Cbf2Atom-CbAtom. We may need to create the Cbatom in the last ring seed if it
        is not available.
        """
        for cbfAtom in cbfAtomList2:
            if connectedCbfs[cbfAtom][0] is partners[cbfAtom]: otherCbf = connectedCbfs[cbfAtom][1]
            else: otherCbf = connectedCbfs[cbfAtom][0]
            #These two ring seeds represent the two unique rings
            newRingSeeds = [[partners[cbfAtom], cbfAtom, otherCbf],
                            [partners[cbfAtom], cbfAtom]]
            allLigands = cbfAtom.bonds.keys()
            #add a new cb atom to the second newRing seed
            if len(allLigands) == 2:
                newAtom = copyGroup.createAndConnectAtom(['Cb'], cbfAtom, [1.5])
                newRingSeeds[1].append(newAtom)
            #join the existing atom to the ringSeed
            elif len(allLigands) == 3:
                for atom2 in allLigands:
                    if atom2 not in connectedCbfs[cbfAtom]:
                        newRingSeeds[1].append(atom2)
                        break
            #Check for duplicates, merge or create new rings
            for index1, ring1 in enumerate(newRingSeeds):
                mergeRingDict={}
                for index, ring2 in enumerate(rings):
                    #check if a duplicate of a fully created ring
                    if checkSet(ring2, ring1): break
                    #Next try to merge the ringseed into rings
                    mergeRing = mergeOverlappingBenzeneRings(ring2, ring1, 2)
                    if mergeRing:
                        mergeRingDict[index] = mergeRing
                        break
                #otherwise add this ringSeed because it represents a completely new ring
                else: rings.append(ring1)
                #if we merged a ring, we need to remove the old ring from rings and add the merged ring
                rings = [rings[index] if not index in mergeRingDict else mergeRingDict[index] for index in range(len(rings))]

        """
        Step 6. Add Cbf1 atoms to the correct rings

        Every Cbf1 atom is in two rings with its partner. In this step, we add this ring seed
        twice to the rings.
        """
        for cbfAtom in cbfAtomList1:
            newRingSeed = [partners[cbfAtom], cbfAtom]
            inRing = 0
            #check to see if duplicate of an existing ring
            for ring in rings:
                if checkSet(ring, newRingSeed):
                    inRing +=1
            #move on to next cbfAtom if we found two rings
            if inRing ==2: continue
            #try to merge into existing rings, if cbf1 is connected
            for index, ring in enumerate(rings):
                mergeRingDict={}
                mergeRing = mergeOverlappingBenzeneRings(ring, newRingSeed, 1)
                if mergeRing:
                    inRing+=1
                    mergeRingDict[index]=mergeRing
                    #move on to next cbfAtom if we found two rings
                    if inRing ==2: break
            #if we merged a ring, we need to remove the old ring from rings and add the merged ring
            rings = [rings[index] if not index in mergeRingDict else mergeRingDict[index] for index in range(len(rings))]
            #if we still dont have two ring, we create a completely new ring
            if inRing < 2:
                for x in range(2-inRing):
                    rings.append(copy(newRingSeed))

        """
        Step 7. Add Cb atoms to the correct rings

        Each Cb atom is part of exactly one benzene ring. In this step we merge or make
        a new ring for each Cb atom.
        """
        for cbAtom in cbAtomList:
            inRing = 0
            #check to see if already in a ring
            for ring in rings:
                if checkSet(ring, [cbAtom]): inRing +=1
            #move on to next ring cbAtom if in a ring
            if inRing == 1 : continue
            #check to see if can be merged to an existing ring
            for index, ring in enumerate(rings):
                mergeRingDict={}
                mergeRing = addCbAtomToRing(ring, cbAtom)
                if mergeRing:
                    inRing+=1
                    mergeRingDict[index]=mergeRing
                    break
            #if we merged a ring, we need to remove the old ring from rings and add the merged ring
            rings = [rings[index] if not index in mergeRingDict else mergeRingDict[index] for index in range(len(rings))]
            #Start completely new ring if not any of above true
            if inRing == 0:
                rings.append([cbAtom])

        """
        Step 8. Grow each partial ring up to six carbon atoms

        In this step we create new Cb atoms and add them to any rings which do not have 6 atoms.
        """
        mergedRingDict={}
        for index, ring in enumerate(rings):
            carbonsToGrow = 6-len(ring)
            mergedRingDict[index] = []
            for x in range(carbonsToGrow):
                if x ==0: lastAtom = ring[-1]
                else: lastAtom = mergedRingDict[index][-1]
                #add a new atom to the ring and the group
                newAtom = copyGroup.createAndConnectAtom(['Cb'], lastAtom, [1.5])
                mergedRingDict[index].append(newAtom)
                #At the end attach to the other endpoint
                if x == carbonsToGrow -1:
                    newBond = GroupBond(ring[0], newAtom, order=[1.5])
                    copyGroup.addBond(newBond)

        return copyGroup

    def pickWildcards(self):
        """
        Returns: the :class:Group object without wildcards in either atomtype or bonding

        This function will naively pick the first atomtype for each atom, but will try
        to pick bond orders that make sense given the selected atomtypes
        """
        for atom1 in self.atoms:
            atom1.atomType=[atom1.atomType[0]]
            for atom2, bond12 in atom1.bonds.iteritems():
                #skip dynamic bond ordering if there are no wildcards
                if len(bond12.order) < 2 :
                    continue
                atom1Features = atom1.atomType[0].getFeatures()
                atom2Features = atom2.atomType[0].getFeatures()
                #skip dynamic bond ordering if there are no features required by the atomtype
                if not any(atom1Features) and not any(atom2Features):
                    bond12.order = [bond12.order[0]]
                    atom2.bonds[atom1].order = bond12.order
                    continue

                atom1Bonds = atom1.countBonds()
                atom2Bonds = atom2.countBonds()
                requiredFeatures1 = [atom1Features[x][0] - atom1Bonds[x] if atom1Features[x] else 0 for x in range(len(atom1Bonds))]
                requiredFeatures2 = [atom2Features[x][0] - atom2Bonds[x] if atom2Features[x] else 0 for x in range(len(atom2Bonds))]

                #subtract 1 from allDouble for each sDouble, oDouble, rDouble so that we don't count them twice
                requiredFeatures1[1] = requiredFeatures1[1] - requiredFeatures1[2] - requiredFeatures1[3] -requiredFeatures1[4]
                requiredFeatures2[1] = requiredFeatures2[1] - requiredFeatures2[2] - requiredFeatures2[3] -requiredFeatures2[4]
                #reverse it because coincidentally the reverse has good priority on what to check first
                requiredFeatures1.reverse()
                requiredFeatures2.reverse()

                #required features are a now list of [benzene, triple, sDouble, oDouble, rDouble, allDouble, single]
                for index, (feature1, feature2) in enumerate(zip(requiredFeatures1[:-1], requiredFeatures2[:-1])):
                    if feature1 > 0 or feature2 > 0:
                        if index == 0 and 1.5 in bond12.order: #benzene bonds
                            bond12.order = [1.5]
                            atom2.bonds[atom1].order = bond12.order
                            break
                        elif index == 1 and 3 in bond12.order: #triple bond
                            bond12.order = [3]
                            atom2.bonds[atom1].order = bond12.order
                            break
                        elif index > 1 and 2 in bond12.order: #any case of double bonds
                            if index == 2: #sDouble bonds
                                if (feature1 > 0 and atom2.isSulfur()) or (feature2 > 0 and atom1.isSulfur()):
                                    bond12.order = [2]
                                    atom2.bonds[atom1].order = bond12.order
                                    break
                            elif index == 3: #oDoubleBonds
                                if (feature1 > 0 and atom2.isOxygen()) or (feature2 > 0 and atom1.isOxygen()):
                                    bond12.order = [2]
                                    atom2.bonds[atom1].order = bond12.order
                                    break
                            else: #rDouble or allDouble necessary
                                bond12.order = [2]
                                atom2.bonds[atom1].order = bond12.order
                                break
                else: #no features required, then pick the first order
                    bond12.order = [bond12.order[0]]
                    atom2.bonds[atom1].order = bond12.order

        #if we have wildcard atomtypes pick one based on ordering of allElements
        for atom in self.atoms:
            for elementLabel in allElements:
                if atomTypes[elementLabel] in atom.atomType[0].specific:
                    atom.atomType=[atomTypes[elementLabel]]
                    break

    def makeSampleMolecule(self):
        """
        Returns: A sample class :Molecule: from the group
        """

        modifiedGroup = self.copy(deep = True)

        #Remove all wildcards
        modifiedGroup.pickWildcards()

        #check that there are less than three Cbf atoms
        cbfCount = 0
        for atom in modifiedGroup.atoms:
            if atom.atomType[0] is atomTypes['Cbf']: cbfCount+=1
        if cbfCount > 3:
            if not modifiedGroup.isBenzeneExplicit():
                raise ImplicitBenzeneError("{0} has more than three Cbf atoms and does not have fully explicit benzene rings.")

        #Add implicit atoms
        modifiedGroup = modifiedGroup.addImplicitAtomsFromAtomType()

        #Add implicit benzene rings
        if not modifiedGroup.isBenzeneExplicit():
            modifiedGroup = modifiedGroup.addImplicitBenzene()
        #Make dictionary of :GroupAtoms: to :Atoms: and vice versa
        groupToMol = {}
        molToGroup = {}
        for atom in modifiedGroup.atoms:
            molAtom = atom.makeSampleAtom()
            groupToMol[atom] = molAtom
            molToGroup[molAtom] = atom

        #create the molecule
        newMolecule = mol.Molecule(atoms = groupToMol.values())
            
        #Add explicit bonds to :Atoms:
        for atom1 in modifiedGroup.atoms:
            for atom2, bond12 in atom1.bonds.iteritems():
                bond12.makeBond(newMolecule, groupToMol[atom1], groupToMol[atom2])

        #Saturate up to expected valency
        for molAtom in newMolecule.atoms:
            #Group atom had a explicit charge
            if molAtom in molToGroup and molToGroup[molAtom].charge:
                statedCharge = molToGroup[molAtom].charge[0]
            #otherwise assume no charge (or implicit atoms we assume hvae no charge)
            else:
                statedCharge = 0
            molAtom.updateCharge()
            if molAtom.charge - statedCharge:
                hydrogenNeeded = molAtom.charge - statedCharge
                if molAtom in molToGroup and molToGroup[molAtom].atomType[0].single:
                    maxSingle = max(molToGroup[molAtom].atomType[0].single)
                    singlePresent = sum([1 for atom in molAtom.bonds if molAtom.bonds[atom].isSingle()])
                    maxHydrogen = maxSingle - singlePresent
                    if hydrogenNeeded > maxHydrogen: hydrogenNeeded = maxHydrogen
                for x in range(hydrogenNeeded):
                    newH = mol.Atom('H', radicalElectrons=0, lonePairs=0, charge=0)
                    newBond = mol.Bond(molAtom, newH, 1)
                    newMolecule.addAtom(newH)
                    newMolecule.addBond(newBond)
                molAtom.updateCharge()



        newMolecule.update()

        #hard-coded exception for carbonMonoxide with default (but incorrect) charges/lone pairs
        #Not the best solution, but because solubility expects this we need to allow it for now
        falseCarbonMonoxide = mol.Molecule().fromSMILES("C#[O-]")
        if newMolecule.isIsomorphic(falseCarbonMonoxide):
            return newMolecule

        #Check that the charge of atoms is expected
        for atom in newMolecule.atoms:
            if abs(atom.charge) > 0:
                if atom in molToGroup:
                    groupAtom = molToGroup[atom]
                else:
                    raise UnexpectedChargeError(graph = newMolecule)
                #check hardcoded atomtypes
                if groupAtom.atomType[0] in [atomTypes[x] for x in ['N5d', 'N5dd', 'N5t', 'N5b', 'N5s', 'Ot']] and atom.charge == 1:
                    pass
                elif groupAtom.atomType[0] in [atomTypes[x] for x in ['N1d', 'N2s']] and atom.charge == -1:
                    pass
                #declared charge in original group is not same as new charge
                elif atom.charge in groupAtom.charge:
                    pass
                else:
                    raise UnexpectedChargeError(graph = newMolecule)

        return newMolecule

    def isBenzeneExplicit(self):
        """

        Returns: 'True' if all Cb, Cbf atoms are in completely explicitly stated benzene rings.

        Otherwise return 'False'

        """

        #classify atoms
        cbAtomList = []

        #only want to work with carbon atoms
        labelsOfCarbonAtomTypes = [x.label for x in atomTypes['C'].specific] + ['C', 'N3b', 'N5b']

        for atom in self.atoms:
            if not atom.atomType[0].label in labelsOfCarbonAtomTypes: continue
            elif atom.atomType[0].label in ['Cb', 'Cbf', 'N3b', 'N5b']: #Make Cb and N3b into normal cb atoms
                cbAtomList.append(atom)
            else:
                benzeneBonds = 0
                for atom2, bond12 in atom.bonds.iteritems():
                    if bond12.isBenzene(): benzeneBonds+=1
                if benzeneBonds >0: cbAtomList.append(atom)

        #get all explicit benzene rings
        rings=[cycle for cycle in self.getAllCyclesOfSize(6) if Group(atoms = cycle).isAromaticRing()]

        #test that all benzene atoms are in benzene rings
        for atom in cbAtomList:
            inRing = False
            for ring in rings:
                if atom in ring: inRing = True
            if not inRing: return False
        else: return True

    def mergeGroups(self, other):
        """
        This function takes `other` :class:Group object and returns a merged :class:Group object based
        on overlapping labeled atoms between self and other

        Currently assumes `other` can be merged at the closest labelled atom
        """
        labeled1 = self.getLabeledAtoms()
        labeled2 = other.getLabeledAtoms()
        overlappingLabels = [x for x in labeled1 if x in labeled2]

        #dictionary of key = original atoms, value = copy atoms for deep copies of the two groups
        selfDict= self.copyAndMap()
        otherDict = other.copyAndMap()

        #Sort atoms to go into the mergedGroup
        mergedGroupAtoms = otherDict.values() #all end atoms with end up in the mergedGroup
        #only non-overlapping atoms from the backbone will be in the mergedGroup
        for originalAtom, newAtom in selfDict.iteritems():
            if not originalAtom.label in overlappingLabels:
                mergedGroupAtoms.append(newAtom)

        mergedGroup = Group(atoms=mergedGroupAtoms)

        """
        The following loop will move bonds that are exclusively in the new backbone so that
        they connect to the backbone. For example, assume backbone has bond atomA-atomB,
        where atomB is labelled as *2 and there is an atomC in the end analgously labelled
        *2. We need to remove the bond between atomA and atomB. Then we need to add a bond
        between atomA and atomC.
        """
        bondsToRemove = []
        for label in overlappingLabels:
            oldAtomB = self.getLabeledAtom(label)
            for oldAtomA, oldBondAB in oldAtomB.bonds.iteritems():
                if not oldAtomA.label in overlappingLabels: #this is bond we need to transfer over
                    #find and record bondAB from new backbone for later removal
                    newAtomA = selfDict[oldAtomA]
                    newAtomB = selfDict[oldAtomB]
                    newAtomC = mergedGroup.getLabeledAtom(oldAtomB.label)
                    for atom, newBondAB in newAtomA.bonds.iteritems():
                        if atom is newAtomB:
                            bondsToRemove.append(newBondAB)
                            break
                    #add bond between atomA and AtomC
                    newBondAC = GroupBond(newAtomA, newAtomC, order= oldBondAB.order)
                    mergedGroup.addBond(newBondAC)
        #remove bonds from mergedGroup
        for bond in bondsToRemove:
            mergedGroup.removeBond(bond)

        return mergedGroup<|MERGE_RESOLUTION|>--- conflicted
+++ resolved
@@ -37,15 +37,11 @@
 import cython
 
 from .graph import Vertex, Edge, Graph
-<<<<<<< HEAD
-from .atomtype import atomTypes
-import element as elements
-=======
 from .atomtype import atomTypes, allElements, nonSpecifics, getFeatures
 from .element import PeriodicSystem
 import rmgpy.molecule.molecule as mol
 from copy import deepcopy, copy
->>>>>>> 75c6795e
+import element as elements
 
 ################################################################################
 
