#!/usr/bin/env python
# -*- coding: utf-8 -*-

###############################################################################
#                                                                             #
# RMG - Reaction Mechanism Generator                                          #
#                                                                             #
# Copyright (c) 2002-2018 Prof. William H. Green (whgreen@mit.edu),           #
# Prof. Richard H. West (r.west@neu.edu) and the RMG Team (rmg_dev@mit.edu)   #
#                                                                             #
# Permission is hereby granted, free of charge, to any person obtaining a     #
# copy of this software and associated documentation files (the 'Software'),  #
# to deal in the Software without restriction, including without limitation   #
# the rights to use, copy, modify, merge, publish, distribute, sublicense,    #
# and/or sell copies of the Software, and to permit persons to whom the       #
# Software is furnished to do so, subject to the following conditions:        #
#                                                                             #
# The above copyright notice and this permission notice shall be included in  #
# all copies or substantial portions of the Software.                         #
#                                                                             #
# THE SOFTWARE IS PROVIDED 'AS IS', WITHOUT WARRANTY OF ANY KIND, EXPRESS OR  #
# IMPLIED, INCLUDING BUT NOT LIMITED TO THE WARRANTIES OF MERCHANTABILITY,    #
# FITNESS FOR A PARTICULAR PURPOSE AND NONINFRINGEMENT. IN NO EVENT SHALL THE #
# AUTHORS OR COPYRIGHT HOLDERS BE LIABLE FOR ANY CLAIM, DAMAGES OR OTHER      #
# LIABILITY, WHETHER IN AN ACTION OF CONTRACT, TORT OR OTHERWISE, ARISING     #
# FROM, OUT OF OR IN CONNECTION WITH THE SOFTWARE OR THE USE OR OTHER         #
# DEALINGS IN THE SOFTWARE.                                                   #
#                                                                             #
###############################################################################

"""
This file defines the current version number for RMG-Py.

This value can be accessed via `rmgpy.__version__`.
"""

<<<<<<< HEAD
__version__ = 'Cat-2.1.0'
=======
__version__ = '2.1.9'
>>>>>>> 1245ebf5
<|MERGE_RESOLUTION|>--- conflicted
+++ resolved
@@ -34,8 +34,4 @@
 This value can be accessed via `rmgpy.__version__`.
 """
 
-<<<<<<< HEAD
-__version__ = 'Cat-2.1.0'
-=======
-__version__ = '2.1.9'
->>>>>>> 1245ebf5
+__version__ = '2.1.9-Cat'