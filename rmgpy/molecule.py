#!/usr/bin/env python
# encoding: utf-8

################################################################################
#
#   RMG - Reaction Mechanism Generator
#
#   Copyright (c) 2009-2011 by the RMG Team (rmg_dev@mit.edu)
#
#   Permission is hereby granted, free of charge, to any person obtaining a
#   copy of this software and associated documentation files (the 'Software'),
#   to deal in the Software without restriction, including without limitation
#   the rights to use, copy, modify, merge, publish, distribute, sublicense,
#   and/or sell copies of the Software, and to permit persons to whom the
#   Software is furnished to do so, subject to the following conditions:
#
#   The above copyright notice and this permission notice shall be included in
#   all copies or substantial portions of the Software.
#
#   THE SOFTWARE IS PROVIDED 'AS IS', WITHOUT WARRANTY OF ANY KIND, EXPRESS OR
#   IMPLIED, INCLUDING BUT NOT LIMITED TO THE WARRANTIES OF MERCHANTABILITY,
#   FITNESS FOR A PARTICULAR PURPOSE AND NONINFRINGEMENT. IN NO EVENT SHALL THE
#   AUTHORS OR COPYRIGHT HOLDERS BE LIABLE FOR ANY CLAIM, DAMAGES OR OTHER
#   LIABILITY, WHETHER IN AN ACTION OF CONTRACT, TORT OR OTHERWISE, ARISING
#   FROM, OUT OF OR IN CONNECTION WITH THE SOFTWARE OR THE USE OR OTHER
#   DEALINGS IN THE SOFTWARE.
#
################################################################################

"""
This module provides classes and methods for working with molecules and
molecular configurations. A molecule is represented internally using a graph
data type, where atoms correspond to vertices and bonds correspond to edges.
Both :class:`Atom` and :class:`Bond` objects store semantic information that
describe the corresponding atom or bond.
"""

import cython
<<<<<<< HEAD
import logging
=======
import os
>>>>>>> 3bb6a6be
import re
import element as elements
from graph import Vertex, Edge, Graph
from group import GroupAtom, GroupBond, Group, ActionError, fromAdjacencyList, toAdjacencyList
from atomtype import AtomType, atomTypes, getAtomType

################################################################################

class Atom(Vertex):
    """
    An atom. The attributes are:

    =================== =================== ====================================
    Attribute           Type                Description
    =================== =================== ====================================
    `atomType`          :class:`AtomType`   The :ref:`atom type <atom-types>`
    `element`           :class:`Element`    The chemical element the atom represents
    `radicalElectrons`  ``short``           The number of radical electrons
    `spinMultiplicity`  ``short``           The spin multiplicity of the atom
    `implicitHydrogens` ``short``           The number of implicit hydrogen atoms bonded to this atom
    `charge`            ``short``           The formal charge of the atom
    `label`             ``str``             A string label that can be used to tag individual atoms
    =================== =================== ====================================

    Additionally, the ``mass``, ``number``, and ``symbol`` attributes of the
    atom's element can be read (but not written) directly from the atom object,
    e.g. ``atom.symbol`` instead of ``atom.element.symbol``.
    """

    def __init__(self, element=None, radicalElectrons=0, spinMultiplicity=1, implicitHydrogens=0, charge=0, label=''):
        Vertex.__init__(self)
        if isinstance(element, str):
            self.element = elements.__dict__[element]
        else:
            self.element = element
        self.radicalElectrons = radicalElectrons
        self.spinMultiplicity = spinMultiplicity
        self.implicitHydrogens = implicitHydrogens
        self.charge = charge
        self.label = label
        self.atomType = None

    def __str__(self):
        """
        Return a human-readable string representation of the object.
        """
        return "<Atom '{0}'>".format(
            str(self.element) +
            '.' * self.radicalElectrons +
            '+' * self.charge if self.charge > 0 else '-' * -self.charge
        )

    def __repr__(self):
        """
        Return a representation that can be used to reconstruct the object.
        """
        return 'Atom(element="{0}", radicalElectrons={1}, spinMultiplicity={2}, implicitHydrogens={3}, charge={4}, label="{5}")'.format(self.element, self.radicalElectrons, self.spinMultiplicity, self.implicitHydrogens, self.charge, self.label)

    def __reduce__(self):
        """
        A helper function used when pickling an object.
        """
        d = {
            'connectivity1': self.connectivity1,
            'connectivity2': self.connectivity2,
            'connectivity3': self.connectivity3,
            'sortingLabel': self.sortingLabel,
            'atomType': self.atomType.label if self.atomType else None,
        }
        return (Atom, (self.element.symbol, self.radicalElectrons, self.spinMultiplicity, self.implicitHydrogens, self.charge, self.label), d)

    def __setstate__(self, d):
        """
        A helper function used when unpickling an object.
        """
        self.connectivity1 = d['connectivity1']
        self.connectivity2 = d['connectivity2']
        self.connectivity3 = d['connectivity3']
        self.sortingLabel = d['sortingLabel']
        self.atomType = atomTypes[d['atomType']] if d['atomType'] else None
    
    @property
    def mass(self): return self.element.mass
    
    @property
    def number(self): return self.element.number

    @property
    def symbol(self): return self.element.symbol

    def equivalent(self, other):
        """
        Return ``True`` if `other` is indistinguishable from this atom, or
        ``False`` otherwise. If `other` is an :class:`Atom` object, then all
        attributes except `label` must match exactly. If `other` is an
        :class:`GroupAtom` object, then the atom must match any of the
        combinations in the atom pattern.
        """
        cython.declare(atom=Atom, ap=GroupAtom)
        if isinstance(other, Atom):
            atom = other
            return (self.element is atom.element and
                self.radicalElectrons == atom.radicalElectrons and
                self.spinMultiplicity == atom.spinMultiplicity and
                self.implicitHydrogens == atom.implicitHydrogens and
                self.charge == atom.charge)
        elif isinstance(other, GroupAtom):
            cython.declare(a=AtomType, radical=cython.short, spin=cython.short, charge=cython.short)
            ap = other
            for a in ap.atomType:
                if self.atomType.equivalent(a): break
            else:
                return False
            for radical, spin in zip(ap.radicalElectrons, ap.spinMultiplicity):
                if self.radicalElectrons == radical and self.spinMultiplicity == spin: break
            else:
                return False
            for charge in ap.charge:
                if self.charge == charge: break
            else:
                return False
            return True

    def isSpecificCaseOf(self, other):
        """
        Return ``True`` if `self` is a specific case of `other`, or ``False``
        otherwise. If `other` is an :class:`Atom` object, then this is the same
        as the :meth:`equivalent()` method. If `other` is an
        :class:`GroupAtom` object, then the atom must match or be more
        specific than any of the combinations in the atom pattern.
        """
        if isinstance(other, Atom):
            return self.equivalent(other)
        elif isinstance(other, GroupAtom):
            cython.declare(atom=GroupAtom, a=AtomType, radical=cython.short, spin=cython.short, charge=cython.short)
            atom = other
            for a in atom.atomType: 
                if self.atomType.isSpecificCaseOf(a): break
            else:
                return False
            for radical, spin in zip(atom.radicalElectrons, atom.spinMultiplicity):
                if self.radicalElectrons == radical and self.spinMultiplicity == spin: break
            else:
                return False
            for charge in atom.charge:
                if self.charge == charge: break
            else:
                return False
            return True

    def copy(self):
        """
        Generate a deep copy of the current atom. Modifying the
        attributes of the copy will not affect the original.
        """
        a = Atom(self.element, self.radicalElectrons, self.spinMultiplicity, self.implicitHydrogens, self.charge, self.label)
        a.atomType = self.atomType
        return a

    def isHydrogen(self):
        """
        Return ``True`` if the atom represents a hydrogen atom or ``False`` if
        not.
        """
        return self.element.number == 1

    def isNonHydrogen(self):
        """
        Return ``True`` if the atom does not represent a hydrogen atom or
        ``False`` if not.
        """
        return self.element.number > 1

    def isCarbon(self):
        """
        Return ``True`` if the atom represents a carbon atom or ``False`` if
        not.
        """
        return self.element.number == 6

    def isOxygen(self):
        """
        Return ``True`` if the atom represents an oxygen atom or ``False`` if
        not.
        """
        return self.element.number == 8

    def incrementRadical(self):
        """
        Update the atom pattern as a result of applying a GAIN_RADICAL action,
        where `radical` specifies the number of radical electrons to add.
        """
        # Set the new radical electron counts and spin multiplicities
        self.radicalElectrons += 1
        if self.radicalElectrons <= 0:
            raise ActionError('Unable to update Atom due to GAIN_RADICAL action: Invalid radical electron set "{0}".'.format(self.radicalElectrons))
        elif self.radicalElectrons == 1:
            self.spinMultiplicity = 2
        elif self.radicalElectrons == 2:
            self.spinMultiplicity = 3   # Assume this always results in the triplet, as they tend to be more stable than the singlet (though there are exceptions!)
        else:
            self.spinMultiplicity = self.radicalElectrons + 1

    def decrementRadical(self):
        """
        Update the atom pattern as a result of applying a LOSE_RADICAL action,
        where `radical` specifies the number of radical electrons to remove.
        """
        # Set the new radical electron counts and spin multiplicities
        self.radicalElectrons -= 1
        if self.radicalElectrons  < 0:
            raise ActionError('Unable to update Atom due to LOSE_RADICAL action: Invalid radical electron set "{0}".'.format(self.radicalElectrons))
        elif self.radicalElectrons == 0:
            self.spinMultiplicity = 1
        elif self.radicalElectrons == 1:
            self.spinMultiplicity = 2
        elif self.radicalElectrons == 2:
            self.spinMultiplicity = 3   # Assume this always results in the triplet, as they tend to be more stable than the singlet (though there are exceptions!)
        else:
            self.spinMultiplicity = self.radicalElectrons + 1

    def applyAction(self, action):
        """
        Update the atom pattern as a result of applying `action`, a tuple
        containing the name of the reaction recipe action along with any
        required parameters. The available actions can be found
        :ref:`here <reaction-recipe-actions>`.
        """
        # Invalidate current atom type
        self.atomType = None
        # Modify attributes if necessary
        if action[0].upper() in ['CHANGE_BOND', 'FORM_BOND', 'BREAK_BOND']:
            # Nothing else to do here
            pass
        elif action[0].upper() == 'GAIN_RADICAL':
            for i in range(action[2]): self.incrementRadical()
        elif action[0].upper() == 'LOSE_RADICAL':
            for i in range(abs(action[2])): self.decrementRadical()
        else:
            raise ActionError('Unable to update Atom: Invalid action {0}".'.format(action))

################################################################################

class Bond(Edge):
    """
    A chemical bond. The attributes are:

    =================== =================== ====================================
    Attribute           Type                Description
    =================== =================== ====================================
    `order`             ``str``             The :ref:`bond type <bond-types>`
    =================== =================== ====================================

    """

    def __init__(self, order=1):
        Edge.__init__(self)
        self.order = order

    def __str__(self):
        """
        Return a human-readable string representation of the object.
        """
        return '<Bond "{0}">'.format(self.order)

    def __repr__(self):
        """
        Return a representation that can be used to reconstruct the object.
        """
        return 'Bond(order="{0}")'.format(self.order)

    def __reduce__(self):
        """
        A helper function used when pickling an object.
        """
        return (Bond, (self.order,))

    def equivalent(self, other):
        """
        Return ``True`` if `other` is indistinguishable from this bond, or
        ``False`` otherwise. `other` can be either a :class:`Bond` or a
        :class:`GroupBond` object.
        """
        cython.declare(bond=Bond, bp=GroupBond)
        if isinstance(other, Bond):
            bond = other
            return (self.order == bond.order)
        elif isinstance(other, GroupBond):
            bp = other
            return (self.order in bp.order)

    def isSpecificCaseOf(self, other):
        """
        Return ``True`` if `self` is a specific case of `other`, or ``False``
        otherwise. `other` can be either a :class:`Bond` or a
        :class:`GroupBond` object.
        """
        # There are no generic bond types, so isSpecificCaseOf is the same as equivalent
        return self.equivalent(other)

    def copy(self):
        """
        Generate a deep copy of the current bond. Modifying the
        attributes of the copy will not affect the original.
        """
        return Bond(self.order)

    def isSingle(self):
        """
        Return ``True`` if the bond represents a single bond or ``False`` if
        not.
        """
        return self.order == 'S'

    def isDouble(self):
        """
        Return ``True`` if the bond represents a double bond or ``False`` if
        not.
        """
        return self.order == 'D'

    def isTriple(self):
        """
        Return ``True`` if the bond represents a triple bond or ``False`` if
        not.
        """
        return self.order == 'T'

    def isBenzene(self):
        """
        Return ``True`` if the bond represents a benzene bond or ``False`` if
        not.
        """
        return self.order == 'B'

    def incrementOrder(self):
        """
        Update the bond as a result of applying a CHANGE_BOND action to
        increase the order by one.
        """
        if self.order == 'S': self.order = 'D'
        elif self.order == 'D': self.order = 'T'
        else:
            raise ActionError('Unable to update Bond due to CHANGE_BOND action: Invalid bond order "{0}".'.format(self.order))
        
    def decrementOrder(self):
        """
        Update the bond as a result of applying a CHANGE_BOND action to
        decrease the order by one.
        """
        if self.order == 'D': self.order = 'S'
        elif self.order == 'T': self.order = 'D'
        else:
            raise ActionError('Unable to update Bond due to CHANGE_BOND action: Invalid bond order "{0}".'.format(self.order))
        
    def __changeBond(self, order):
        """
        Update the bond as a result of applying a CHANGE_BOND action,
        where `order` specifies whether the bond is incremented or decremented
        in bond order, and should be 1 or -1.
        """
        if order == 1:
            if self.order == 'S': self.order = 'D'
            elif self.order == 'D': self.order = 'T'
            else:
                raise ActionError('Unable to update Bond due to CHANGE_BOND action: Invalid bond order "{0}".'.format(self.order))
        elif order == -1:
            if self.order == 'D': self.order = 'S'
            elif self.order == 'T': self.order = 'D'
            else:
                raise ActionError('Unable to update Bond due to CHANGE_BOND action: Invalid bond order "{0}".'.format(self.order))
        else:
            raise ActionError('Unable to update Bond due to CHANGE_BOND action: Invalid order "{0}".'.format(order))

    def applyAction(self, action):
        """
        Update the bond as a result of applying `action`, a tuple
        containing the name of the reaction recipe action along with any
        required parameters. The available actions can be found
        :ref:`here <reaction-recipe-actions>`.
        """
        if action[0].upper() == 'CHANGE_BOND':
            if action[2] == 1:
                self.incrementOrder()
            elif action[2] == -1:
                self.decrementOrder()
            else:
                raise ActionError('Unable to update Bond due to CHANGE_BOND action: Invalid order "{0}".'.format(action[2]))
        else:
            raise ActionError('Unable to update GroupBond: Invalid action {0}.'.format(action))

################################################################################

class Molecule(Graph):
    """
    A representation of a molecular structure using a graph data type, extending
    the :class:`Graph` class. The `atoms` and `bonds` attributes are aliases
    for the `vertices` and `edges` attributes. Other attributes are:

    ======================= =========== ========================================
    Attribute               Type        Description
    ======================= =========== ========================================
    `implicitHydrogens`     ``bool``    ``True`` if the hydrogen atoms are stored implicitly, ``False`` if stored explicity
    `symmetryNumber`        ``int``     The (estimated) external + internal symmetry number of the molecule
    ======================= =========== ========================================

    A new molecule object can be easily instantiated by passing the `SMILES` or
    `InChI` string representing the molecular structure.
    """

    def __init__(self, atoms=None, bonds=None, implicitH=False, symmetry=1, SMILES='', InChI=''):
        Graph.__init__(self, atoms, bonds)
        self.implicitHydrogens = implicitH
        self.symmetryNumber = symmetry
        if SMILES != '': self.fromSMILES(SMILES, implicitH)
        elif InChI != '': self.fromInChI(InChI, implicitH)
    
    def __str__(self):
        """
        Return a human-readable string representation of the object.
        """
        return '<Molecule "{0}">'.format(self.toSMILES())

    def __repr__(self):
        """
        Return a representation that can be used to reconstruct the object.
        """
        return 'Molecule(SMILES="{0}")'.format(self.toSMILES())

    def __reduce__(self):
        """
        A helper function used when pickling an object.
        """
        return (Molecule, (self.vertices, self.edges, self.implicitHydrogens, self.symmetryNumber))

    def __getAtoms(self): return self.vertices
    def __setAtoms(self, atoms): self.vertices = atoms
    atoms = property(__getAtoms, __setAtoms)

    def __getBonds(self): return self.edges
    def __setBonds(self, bonds): self.edges = bonds
    bonds = property(__getBonds, __setBonds)

    def addAtom(self, atom):
        """
        Add an `atom` to the graph. The atom is initialized with no bonds.
        """
        return self.addVertex(atom)
    
    def addBond(self, atom1, atom2, bond):
        """
        Add a `bond` to the graph as an edge connecting the two atoms `atom1`
        and `atom2`.
        """
        return self.addEdge(atom1, atom2, bond)

    def getBonds(self, atom):
        """
        Return a list of the bonds involving the specified `atom`.
        """
        return self.getEdges(atom)

    def getBond(self, atom1, atom2):
        """
        Returns the bond connecting atoms `atom1` and `atom2`.
        """
        return self.getEdge(atom1, atom2)

    def hasAtom(self, atom):
        """
        Returns ``True`` if `atom` is an atom in the graph, or ``False`` if
        not.
        """
        return self.hasVertex(atom)

    def hasBond(self, atom1, atom2):
        """
        Returns ``True`` if atoms `atom1` and `atom2` are connected
        by an bond, or ``False`` if not.
        """
        return self.hasEdge(atom1, atom2)

    def removeAtom(self, atom):
        """
        Remove `atom` and all bonds associated with it from the graph. Does
        not remove atoms that no longer have any bonds as a result of this
        removal.
        """
        return self.removeVertex(atom)

    def removeBond(self, atom1, atom2):
        """
        Remove the bond between atoms `atom1` and `atom2` from the graph.
        Does not remove atoms that no longer have any bonds as a result of
        this removal.
        """
        return self.removeEdge(atom1, atom2)

    def sortAtoms(self):
        """
        Sort the atoms in the graph. This can make certain operations, e.g.
        the isomorphism functions, much more efficient.
        """
        return self.sortVertices()

    def getFormula(self):
        """
        Return the molecular formula for the molecule.
        """
        import pybel
        mol = pybel.Molecule(self.toOBMol())
        return mol.formula

    def getMolecularWeight(self):
        """
        Return the molecular weight of the molecule in kg/mol.
        """
        mass = 0
        H = elements.getElement('H')
        for atom in self.vertices:
            mass += atom.element.mass
            mass += atom.implicitHydrogens * H.mass
        return mass

    def copy(self, deep=False):
        """
        Create a copy of the current graph. If `deep` is ``True``, a deep copy
        is made: copies of the vertices and edges are used in the new graph.
        If `deep` is ``False`` or not specified, a shallow copy is made: the
        original vertices and edges are used in the new graph.
        """
        other = cython.declare(Molecule)
        g = Graph.copy(self, deep)
        other = Molecule(g.vertices, g.edges)
        return other

    def merge(self, other):
        """
        Merge two molecules so as to store them in a single :class:`Molecule`
        object. The merged :class:`Molecule` object is returned.
        """
        g = Graph.merge(self, other)
        molecule = Molecule(atoms=g.vertices, bonds=g.edges)
        return molecule

    def split(self):
        """
        Convert a single :class:`Molecule` object containing two or more
        unconnected molecules into separate class:`Molecule` objects.
        """
        graphs = Graph.split(self)
        molecules = []
        for g in graphs:
            molecule = Molecule(atoms=g.vertices, bonds=g.edges)
            molecules.append(molecule)
        return molecules

    def makeHydrogensImplicit(self):
        """
        Convert all explicitly stored hydrogen atoms to be stored implicitly,
        unless they are labeled atoms (then they remain explicit).
        An implicit hydrogen atom is stored on the heavy atom it is connected
        to as a single integer counter. This is done to save memory.
        """

        cython.declare(atom=Atom, neighbor=Atom, hydrogens=list)

        # Check that the structure contains at least one heavy atom
        for atom in self.vertices:
            if not atom.isHydrogen():
                break
        else:
            # No heavy atoms, so leave explicit
            return
        
        # Count the hydrogen atoms on each non-hydrogen atom and set the
        # `implicitHydrogens` attribute accordingly
        hydrogens = []
        for atom in self.vertices:
            if atom.isHydrogen() and atom.label == '':
                neighbor = self.edges[atom].keys()[0]
                neighbor.implicitHydrogens += 1
                hydrogens.append(atom)

        # Remove the hydrogen atoms from the structure
        for atom in hydrogens:
            self.removeAtom(atom)
        
        # The connectivity values are different in implicit and explicit mode,
        # so reset them so they are recomputed when needed
        if hydrogens:
            self.resetConnectivityValues()

        # Set implicitHydrogens flag to True
        self.implicitHydrogens = True

    def makeHydrogensExplicit(self):
        """
        Convert all implicitly stored hydrogen atoms to be stored explicitly.
        An explicit hydrogen atom is stored as its own atom in the graph, with
        a single bond to the heavy atom it is attached to. This consumes more
        memory, but may be required for certain tasks (e.g. subgraph matching).
        """

        cython.declare(atom=Atom, H=Atom, bond=Bond, hydrogens=list, numAtoms=cython.short)

        # Create new hydrogen atoms for each implicit hydrogen
        hydrogens = []
        for atom in self.vertices:
            while atom.implicitHydrogens > 0:
                H = Atom(element='H')
                bond = Bond(order='S')
                hydrogens.append((H, atom, bond))
                atom.implicitHydrogens -= 1

        # Add the hydrogens to the graph
        numAtoms = len(self.vertices)
        for H, atom, bond in hydrogens:
            self.addAtom(H)
            self.addBond(H, atom, bond)
            H.atomType = getAtomType(H, {atom:bond})
            # If known, set the connectivity information
            H.connectivity1 = 1
            H.connectivity2 = atom.connectivity1
            H.connectivity3 = atom.connectivity2
            H.sortingLabel = numAtoms
            numAtoms += 1

        # The connectivity values are different in implicit and explicit mode,
        # so reset them so they are recomputed when needed
        if hydrogens:
            self.resetConnectivityValues()

        # Set implicitHydrogens flag to False
        self.implicitHydrogens = False

    def updateAtomTypes(self):
        """
        Iterate through the atoms in the structure, checking their atom types
        to ensure they are correct (i.e. accurately describe their local bond
        environment) and complete (i.e. are as detailed as possible).
        """
        for atom in self.vertices:
            atom.atomType = getAtomType(atom, self.edges[atom])

    def clearLabeledAtoms(self):
        """
        Remove the labels from all atoms in the molecule.
        """
        for atom in self.vertices:
            atom.label = ''

    def containsLabeledAtom(self, label):
        """
        Return :data:`True` if the molecule contains an atom with the label
        `label` and :data:`False` otherwise.
        """
        for atom in self.vertices:
            if atom.label == label: return True
        return False

    def getLabeledAtom(self, label):
        """
        Return the atoms in the molecule that are labeled.
        """
        for atom in self.vertices:
            if atom.label == label: return atom
        raise ValueError('No atom in the molecule has the label "{0}".'.format(label))

    def getLabeledAtoms(self):
        """
        Return the labeled atoms as a ``dict`` with the keys being the labels
        and the values the atoms themselves. If two or more atoms have the
        same label, the value is converted to a list of these atoms.
        """
        labeled = {}
        for atom in self.vertices:
            if atom.label != '':
                if atom.label in labeled:
                    labeled[atom.label] = [labeled[atom.label]]
                    labeled[atom.label].append(atom)
                else:
                    labeled[atom.label] = atom
        return labeled

    def isIsomorphic(self, other0, initialMap=None):
        """
        Returns :data:`True` if two graphs are isomorphic and :data:`False`
        otherwise. The `initialMap` attribute can be used to specify a required
        mapping from `self` to `other` (i.e. the atoms of `self` are the keys,
        while the atoms of `other` are the values). The `other` parameter must
        be a :class:`Molecule` object, or a :class:`TypeError` is raised.
        """
        cython.declare(other=Molecule, selfImplicitH=cython.bint, otherImplicitH=cython.bint)
        # It only makes sense to compare a Molecule to a Molecule for full
        # isomorphism, so raise an exception if this is not what was requested
        if not isinstance(other0, Molecule):
            raise TypeError('Got a {0} object for parameter "other0", when a Molecule object is required.'.format(other0.__class__))
        other = other0
        # Ensure that both self and other have the same implicit hydrogen status
        # If not, make them both explicit just to be safe
        selfImplicitH = self.implicitHydrogens
        otherImplicitH = other.implicitHydrogens
        if not selfImplicitH or not otherImplicitH:
            self.makeHydrogensExplicit()
            other.makeHydrogensExplicit()
        # Do the isomorphism comparison
        result = Graph.isIsomorphic(self, other, initialMap)
        # Restore implicit status if needed
        if selfImplicitH and not self.implicitHydrogens: self.makeHydrogensImplicit()
        if otherImplicitH and not other.implicitHydrogens: other.makeHydrogensImplicit()
        return result

    def findIsomorphism(self, other0, initialMap=None):
        """
        Returns :data:`True` if `other` is isomorphic and :data:`False`
        otherwise, and the matching mapping. The `initialMap` attribute can be
        used to specify a required mapping from `self` to `other` (i.e. the
        atoms of `self` are the keys, while the atoms of `other` are the
        values). The returned mapping also uses the atoms of `self` for the keys
        and the atoms of `other` for the values. The `other` parameter must
        be a :class:`Molecule` object, or a :class:`TypeError` is raised.
        """
        cython.declare(other=Molecule, selfImplicitH=cython.bint, otherImplicitH=cython.bint)
        # It only makes sense to compare a Molecule to a Molecule for full
        # isomorphism, so raise an exception if this is not what was requested
        if not isinstance(other0, Molecule):
            raise TypeError('Got a {0} object for parameter "other0", when a Molecule object is required.'.format(other0.__class__))
        other = other0
        # Ensure that both self and other have the same implicit hydrogen status
        # If not, make them both explicit just to be safe
        selfImplicitH = self.implicitHydrogens
        otherImplicitH = other.implicitHydrogens
        if not selfImplicitH or not otherImplicitH:
            self.makeHydrogensExplicit()
            other.makeHydrogensExplicit()
        # Do the isomorphism comparison
        result = Graph.findIsomorphism(self, other, initialMap)
        # Restore implicit status if needed
        if selfImplicitH and not self.implicitHydrogens: self.makeHydrogensImplicit()
        if otherImplicitH and not other.implicitHydrogens: other.makeHydrogensImplicit()
        return result

    def isSubgraphIsomorphic(self, other, initialMap=None):
        """
        Returns :data:`True` if `other` is subgraph isomorphic and :data:`False`
        otherwise. The `initialMap` attribute can be used to specify a required
        mapping from `self` to `other` (i.e. the atoms of `self` are the keys,
        while the atoms of `other` are the values). The `other` parameter must
        be a :class:`Group` object, or a :class:`TypeError` is raised.
        """
        # It only makes sense to compare a Molecule to a Group for subgraph
        # isomorphism, so raise an exception if this is not what was requested
        if not isinstance(other, Group):
            raise TypeError('Got a {0} object for parameter "other", when a Molecule object is required.'.format(other.__class__))
        # Ensure that self is explicit (assume other is explicit)
        implicitH = self.implicitHydrogens
        if implicitH: self.makeHydrogensExplicit()
        # Do the isomorphism comparison
        result = Graph.isSubgraphIsomorphic(self, other, initialMap)
        # Restore implicit status if needed
        if implicitH and not self.implicitHydrogens: self.makeHydrogensImplicit()
        return result

    def findSubgraphIsomorphisms(self, other, initialMap=None):
        """
        Returns :data:`True` if `other` is subgraph isomorphic and :data:`False`
        otherwise. Also returns the lists all of valid mappings. The
        `initialMap` attribute can be used to specify a required mapping from
        `self` to `other` (i.e. the atoms of `self` are the keys, while the
        atoms of `other` are the values). The returned mappings also use the
        atoms of `self` for the keys and the atoms of `other` for the values.
        The `other` parameter must be a :class:`Group` object, or a
        :class:`TypeError` is raised.
        """
        # It only makes sense to compare a Molecule to a Group for subgraph
        # isomorphism, so raise an exception if this is not what was requested
        if not isinstance(other, Group):
            raise TypeError('Got a {0} object for parameter "other", when a Molecule object is required.'.format(other.__class__))
        # Ensure that self is explicit (assume other is explicit)
        implicitH = self.implicitHydrogens
        if implicitH: self.makeHydrogensExplicit()
        # Do the isomorphism comparison
        result = Graph.findSubgraphIsomorphisms(self, other, initialMap)
        # Restore implicit status if needed
        if implicitH and not self.implicitHydrogens: self.makeHydrogensImplicit()
        return result

    def isAtomInCycle(self, atom):
        """
        Return :data:`True` if `atom` is in one or more cycles in the structure,
        and :data:`False` if not.
        """
        return self.isVertexInCycle(atom)

    def isBondInCycle(self, atom1, atom2):
        """
        Return :data:`True` if the bond between atoms `atom1` and `atom2`
        is in one or more cycles in the graph, or :data:`False` if not.
        """
        return self.isEdgeInCycle(atom1, atom2)

    def draw(self, path):
        """
        Generate a pictorial representation of the chemical graph using the
        :mod:`ext.molecule_draw` module. Use `path` to specify the file to save
        the generated image to; the image type is automatically determined by
        extension. Valid extensions are ``.png``, ``.svg``, ``.pdf``, and
        ``.ps``; of these, the first is a raster format and the remainder are
        vector formats.
        """
        from molecule_draw import drawMolecule
        drawMolecule(self, path=path)
<<<<<<< HEAD
        
=======
    
    def _repr_png_(self):
        """
        Return a png picture of the molecule, useful for ipython-qtconsole.
        """
        from molecule_draw import drawMolecule
        tempFileName = 'temp_molecule.png'
        drawMolecule(self, path=tempFileName)
        png = open(tempFileName,'rb').read()
        os.unlink(tempFileName)
        return png
>>>>>>> 3bb6a6be
        

    def fromCML(self, cmlstr, implicitH=False):
        """
        Convert a string of CML `cmlstr` to a molecular structure. Uses
        `OpenBabel <http://openbabel.org/>`_ to perform the conversion.
        """
        import pybel
        cmlstr = cmlstr.replace('\t', '')
        mol = pybel.readstring('cml', cmlstr)
        self.fromOBMol(mol.OBMol, implicitH)
        return self

    def fromInChI(self, inchistr, implicitH=False):
        """
        Convert an InChI string `inchistr` to a molecular structure. Uses
        `OpenBabel <http://openbabel.org/>`_ to perform the conversion.
        """
        if inchistr in ['InChI=1/H', 'InChI=1S/H']:
            # cope with a bug in OpenBabel
            return self.fromAdjacencyList('1 H 1')
        import pybel
        mol = pybel.readstring('inchi', inchistr)
        self.fromOBMol(mol.OBMol, implicitH)
        return self

    def fromSMILES(self, smilesstr, implicitH=False):
        """
        Convert a SMILES string `smilesstr` to a molecular structure. Uses
        `OpenBabel <http://openbabel.org/>`_ to perform the conversion.
        """
        if smilesstr == '[H]':
            # cope with a bug in OpenBabel < 2.3
            return self.fromAdjacencyList('1 H 1')
        import pybel
        mol = pybel.readstring('smiles', smilesstr)
        self.fromOBMol(mol.OBMol, implicitH)
        return self

    def fromOBMol(self, obmol, implicitH=False):
        """
        Convert an OpenBabel OBMol object `obmol` to a molecular structure. Uses
        `OpenBabel <http://openbabel.org/>`_ to perform the conversion.
        """

        cython.declare(i=cython.int)
        cython.declare(radicalElectrons=cython.int, spinMultiplicity=cython.int, charge=cython.int)
        cython.declare(atom=Atom, atom1=Atom, atom2=Atom, bond=Bond)

        self.vertices = []
        self.edges = {}

        # Add hydrogen atoms to complete molecule if needed
        obmol.AddHydrogens()

        # Iterate through atoms in obmol
        for i in range(0, obmol.NumAtoms()):
            obatom = obmol.GetAtom(i + 1)

            # Use atomic number as key for element
            number = obatom.GetAtomicNum()
            element = elements.getElement(number)
            
            # Process spin multiplicity
            radicalElectrons = 0
            spinMultiplicity = obatom.GetSpinMultiplicity()
            if spinMultiplicity == 0:
                radicalElectrons = 0; spinMultiplicity = 1
            elif spinMultiplicity == 1:
                radicalElectrons = 2; spinMultiplicity = 1
            elif spinMultiplicity == 2:
                radicalElectrons = 1; spinMultiplicity = 2
            elif spinMultiplicity == 3:
                radicalElectrons = 2; spinMultiplicity = 3
            elif spinMultiplicity == 4:
                radicalElectrons = 3; spinMultiplicity = 4
            elif spinMultiplicity == 5:
                radicalElectrons = 4; spinMultiplicity = 5
            
            # Process charge
            charge = obatom.GetFormalCharge()

            atom = Atom(element, radicalElectrons, spinMultiplicity, 0, charge)
            self.vertices.append(atom)
            self.edges[atom] = {}
            
            # Add bonds by iterating again through atoms
            for j in range(0, i):
                obatom2 = obmol.GetAtom(j + 1)
                obbond = obatom.GetBond(obatom2)
                if obbond is not None:
                    order = 0

                    # Process bond type
                    if obbond.IsSingle(): order = 'S'
                    elif obbond.IsDouble(): order = 'D'
                    elif obbond.IsTriple(): order = 'T'
                    elif obbond.IsAromatic(): order = 'B'

                    bond = Bond(order)
                    atom1 = self.vertices[i]
                    atom2 = self.vertices[j]
                    self.edges[atom1][atom2] = bond
                    self.edges[atom2][atom1] = bond

        # Set atom types and connectivity values
        self.updateConnectivityValues()
        self.updateAtomTypes()

        # Make hydrogens implicit to conserve memory
        if implicitH: self.makeHydrogensImplicit()

        return self

    def fromAdjacencyList(self, adjlist):
        """
        Convert a string adjacency list `adjlist` to a molecular structure.
        Skips the first line (assuming it's a label) unless `withLabel` is
        ``False``.
        """
        self.vertices, self.edges = fromAdjacencyList(adjlist, False, True)
        self.updateConnectivityValues()
        self.updateAtomTypes()
        self.makeHydrogensImplicit()
        return self

    def toCML(self):
        """
        Convert the molecular structure to CML. Uses
        `OpenBabel <http://openbabel.org/>`_ to perform the conversion.
        """
        import pybel
        mol = pybel.Molecule(self.toOBMol())
        cml = mol.write('cml').strip()
        return '\n'.join([l for l in cml.split('\n') if l.strip()])

    def toInChI(self):
        """
        Convert a molecular structure to an InChI string. Uses
        `OpenBabel <http://openbabel.org/>`_ to perform the conversion.
        """
        import openbabel
        # This version does not write a warning to stderr if stereochemistry is undefined
        obmol = self.toOBMol()
        obConversion = openbabel.OBConversion()
        obConversion.SetOutFormat('inchi')
        obConversion.SetOptions('w', openbabel.OBConversion.OUTOPTIONS)
        return obConversion.WriteString(obmol).strip()

    def toSMILES(self):
        """
        Convert a molecular structure to an SMILES string. Uses
        `OpenBabel <http://openbabel.org/>`_ to perform the conversion.
        """
        import pybel
        mol = pybel.Molecule(self.toOBMol())
        return mol.write('smiles').strip()

    def toOBMol(self):
        """
        Convert a molecular structure to an OpenBabel OBMol object. Uses
        `OpenBabel <http://openbabel.org/>`_ to perform the conversion.
        """

        import openbabel
        
        cython.declare(implicitH=cython.bint)
        cython.declare(atom=Atom, atom1=Atom, bonds=dict, atom2=Atom, bond=Bond)
        cython.declare(index1=cython.int, index2=cython.int, order=cython.int)

        # Make hydrogens explicit while we perform the conversion
        implicitH = self.implicitHydrogens
        self.makeHydrogensExplicit()

        # Sort the atoms before converting to ensure output is consistent
        # between different runs
        self.sortAtoms()

        atoms = self.vertices
        bonds = self.edges

        obmol = openbabel.OBMol()
        for atom in atoms:
            a = obmol.NewAtom()
            a.SetAtomicNum(atom.number)
            a.SetFormalCharge(atom.charge)
        orders = {'S': 1, 'D': 2, 'T': 3, 'B': 5}
        for atom1, bonds in bonds.iteritems():
            for atom2, bond in bonds.iteritems():
                index1 = atoms.index(atom1)
                index2 = atoms.index(atom2)
                if index1 < index2:
                    order = orders[bond.order]
                    obmol.AddBond(index1+1, index2+1, order)

        obmol.AssignSpinMultiplicity(True)

        # Restore implicit hydrogens if necessary
        if implicitH: self.makeHydrogensImplicit()

        return obmol

    def toAdjacencyList(self, label='', removeH=False):
        """
        Convert the molecular structure to a string adjacency list.
        """
        implicitH = self.implicitHydrogens
        self.makeHydrogensExplicit()
        result = toAdjacencyList(self, label=label, group=False, removeH=removeH)
        if implicitH: self.makeHydrogensImplicit()
        return result

    def isLinear(self):
        """
        Return :data:`True` if the structure is linear and :data:`False`
        otherwise.
        """

        atomCount = len(self.vertices) + sum([atom.implicitHydrogens for atom in self.vertices])

        # Monatomic molecules are definitely nonlinear
        if atomCount == 1:
            return False
        # Diatomic molecules are definitely linear
        elif atomCount == 2:
            return True
        # Cyclic molecules are definitely nonlinear
        elif self.isCyclic():
            return False

        # True if all bonds are double bonds (e.g. O=C=O)
        allDoubleBonds = True
        for atom1 in self.edges:
            if atom1.implicitHydrogens > 0: allDoubleBonds = False
            for bond in self.edges[atom1].values():
                if not bond.isDouble(): allDoubleBonds = False
        if allDoubleBonds: return True

        # True if alternating single-triple bonds (e.g. H-C#C-H)
        # This test requires explicit hydrogen atoms
        implicitH = self.implicitHydrogens
        self.makeHydrogensExplicit()
        for atom in self.vertices:
            bonds = self.edges[atom].values()
            if len(bonds)==1:
                continue # ok, next atom
            if len(bonds)>2:
                break # fail!
            if bonds[0].isSingle() and bonds[1].isTriple():
                continue # ok, next atom
            if bonds[1].isSingle() and bonds[0].isTriple():
                continue # ok, next atom
            break # fail if we haven't continued
        else:
            # didn't fail
            if implicitH: self.makeHydrogensImplicit()
            return True
        
        # not returned yet? must be nonlinear
        if implicitH: self.makeHydrogensImplicit()
        return False

    def countInternalRotors(self):
        """
        Determine the number of internal rotors in the structure. Any single
        bond not in a cycle and between two atoms that also have other bonds
        are considered to be internal rotors.
        """
        count = 0
        for atom1 in self.edges:
            for atom2, bond in self.edges[atom1].iteritems():
                if self.vertices.index(atom1) < self.vertices.index(atom2) and bond.isSingle() and not self.isBondInCycle(atom1, atom2):
                    if len(self.edges[atom1]) + atom1.implicitHydrogens > 1 and len(self.edges[atom2]) + atom2.implicitHydrogens > 1:
                        count += 1
        return count

    def calculateAtomSymmetryNumber(self, atom):
        """
        Return the symmetry number centered at `atom` in the structure. The
        `atom` of interest must not be in a cycle.
        """
        symmetryNumber = 1

        single = 0; double = 0; triple = 0; benzene = 0
        numNeighbors = 0
        for bond in self.edges[atom].values():
            if bond.isSingle(): single += 1
            elif bond.isDouble(): double += 1
            elif bond.isTriple(): triple += 1
            elif bond.isBenzene(): benzene += 1
            numNeighbors += 1
        
        # If atom has zero or one neighbors, the symmetry number is 1
        if numNeighbors < 2: return symmetryNumber

        # Create temporary structures for each functional group attached to atom
        molecule = self.copy()
        for atom2 in molecule.bonds[atom].keys(): molecule.removeBond(atom, atom2)
        molecule.removeAtom(atom)
        groups = molecule.split()

        # Determine equivalence of functional groups around atom
        groupIsomorphism = dict([(group, dict()) for group in groups])
        for group1 in groups:
            for group2 in groups:
                if group1 is not group2 and group2 not in groupIsomorphism[group1]:
                    groupIsomorphism[group1][group2] = group1.isIsomorphic(group2)
                    groupIsomorphism[group2][group1] = groupIsomorphism[group1][group2]
                elif group1 is group2:
                    groupIsomorphism[group1][group1] = True
        count = [sum([int(groupIsomorphism[group1][group2]) for group2 in groups]) for group1 in groups]
        for i in range(count.count(2) / 2):
            count.remove(2)
        for i in range(count.count(3) / 3):
            count.remove(3); count.remove(3)
        for i in range(count.count(4) / 4):
            count.remove(4); count.remove(4); count.remove(4)
        count.sort(); count.reverse()
        
        if atom.radicalElectrons == 0:
            if single == 4:
                # Four single bonds
                if count == [4]: symmetryNumber *= 12
                elif count == [3, 1]: symmetryNumber *= 3
                elif count == [2, 2]: symmetryNumber *= 2
                elif count == [2, 1, 1]: symmetryNumber *= 1
                elif count == [1, 1, 1, 1]: symmetryNumber *= 1
            elif single == 2:
                # Two single bonds
                if count == [2]: symmetryNumber *= 2
            elif double == 2:
                # Two double bonds
                if count == [2]: symmetryNumber *= 2
        elif atom.radicalElectrons == 1:
            if single == 3:
                # Three single bonds
                if count == [3]: symmetryNumber *= 6
                elif count == [2, 1]: symmetryNumber *= 2
                elif count == [1, 1, 1]: symmetryNumber *= 1
        elif atom.radicalElectrons == 2:
            if single == 2:
                # Two single bonds
                if count == [2]: symmetryNumber *= 2

        return symmetryNumber

    def calculateBondSymmetryNumber(self, atom1, atom2):
        """
        Return the symmetry number centered at `bond` in the structure.
        """
        bond = self.edges[atom1][atom2]
        symmetryNumber = 1
        if bond.isSingle() or bond.isDouble() or bond.isTriple():
            if atom1.equivalent(atom2):
                # An O-O bond is considered to be an "optical isomer" and so no
                # symmetry correction will be applied
                if atom1.atomType == atom2.atomType == 'Os' and \
                    atom1.radicalElectrons == atom2.radicalElectrons == 0:
                    pass
                # If the molecule is diatomic, then we don't have to check the
                # ligands on the two atoms in this bond (since we know there
                # aren't any)
                elif len(self.vertices) == 2:
                    symmetryNumber = 2
                else:
                    molecule = self.copy()
                    molecule.removeBond(atom1, atom2)
                    fragments = molecule.split()
                    if len(fragments) != 2: return symmetryNumber

                    fragment1, fragment2 = fragments
                    if atom1 in fragment1.atoms: fragment1.removeAtom(atom1)
                    if atom2 in fragment1.atoms: fragment1.removeAtom(atom2)
                    if atom1 in fragment2.atoms: fragment2.removeAtom(atom1)
                    if atom2 in fragment2.atoms: fragment2.removeAtom(atom2)
                    groups1 = fragment1.split()
                    groups2 = fragment2.split()

                    # Test functional groups for symmetry
                    if len(groups1) == len(groups2) == 1:
                        if groups1[0].isIsomorphic(groups2[0]): symmetryNumber *= 2
                    elif len(groups1) == len(groups2) == 2:
                        if groups1[0].isIsomorphic(groups2[0]) and groups1[1].isIsomorphic(groups2[1]): symmetryNumber *= 2
                        elif groups1[1].isIsomorphic(groups2[0]) and groups1[0].isIsomorphic(groups2[1]): symmetryNumber *= 2
                    elif len(groups1) == len(groups2) == 3:
                        if groups1[0].isIsomorphic(groups2[0]) and groups1[1].isIsomorphic(groups2[1]) and groups1[2].isIsomorphic(groups2[2]): symmetryNumber *= 2
                        elif groups1[0].isIsomorphic(groups2[0]) and groups1[1].isIsomorphic(groups2[2]) and groups1[2].isIsomorphic(groups2[1]): symmetryNumber *= 2
                        elif groups1[0].isIsomorphic(groups2[1]) and groups1[1].isIsomorphic(groups2[2]) and groups1[2].isIsomorphic(groups2[0]): symmetryNumber *= 2
                        elif groups1[0].isIsomorphic(groups2[1]) and groups1[1].isIsomorphic(groups2[0]) and groups1[2].isIsomorphic(groups2[2]): symmetryNumber *= 2
                        elif groups1[0].isIsomorphic(groups2[2]) and groups1[1].isIsomorphic(groups2[0]) and groups1[2].isIsomorphic(groups2[1]): symmetryNumber *= 2
                        elif groups1[0].isIsomorphic(groups2[2]) and groups1[1].isIsomorphic(groups2[1]) and groups1[2].isIsomorphic(groups2[0]): symmetryNumber *= 2

        return symmetryNumber

    def calculateAxisSymmetryNumber(self):
        """
        Get the axis symmetry number correction. The "axis" refers to a series
        of two or more cumulated double bonds (e.g. C=C=C, etc.). Corrections
        for single C=C bonds are handled in getBondSymmetryNumber().
        
        Each axis (C=C=C) has the potential to double the symmetry number.
        If an end has 0 or 1 groups (eg. =C=CJJ or =C=C-R) then it cannot 
        alter the axis symmetry and is disregarded::
        
            A=C=C=C..        A-C=C=C=C-A
            
              s=1                s=1
        
        If an end has 2 groups that are different then it breaks the symmetry 
        and the symmetry for that axis is 1, no matter what's at the other end::
        
            A\               A\         /A
              T=C=C=C=C-A      T=C=C=C=T
            B/               A/         \B
                  s=1             s=1
        
        If you have one or more ends with 2 groups, and neither end breaks the 
        symmetry, then you have an axis symmetry number of 2::
        
            A\         /B      A\         
              C=C=C=C=C          C=C=C=C-B
            A/         \B      A/         
                  s=2                s=2
        """

        symmetryNumber = 1

        # List all double bonds in the structure
        doubleBonds = []
        for atom1 in self.edges:
            for atom2 in self.edges[atom1]:
                if self.edges[atom1][atom2].isDouble() and self.vertices.index(atom1) < self.vertices.index(atom2):
                    doubleBonds.append((atom1, atom2))

        # Search for adjacent double bonds
        cumulatedBonds = []
        for i, bond1 in enumerate(doubleBonds):
            atom11, atom12 = bond1
            for bond2 in doubleBonds[i+1:]:
                atom21, atom22 = bond2
                if atom11 is atom21 or atom11 is atom22 or atom12 is atom21 or atom12 is atom22:
                    listToAddTo = None
                    for cumBonds in cumulatedBonds:
                        if (atom11, atom12) in cumBonds or (atom21, atom22) in cumBonds:
                            listToAddTo = cumBonds
                    if listToAddTo is not None:
                        if (atom11, atom12) not in listToAddTo: listToAddTo.append((atom11, atom12))
                        if (atom21, atom22) not in listToAddTo: listToAddTo.append((atom21, atom22))
                    else:
                        cumulatedBonds.append([(atom11, atom12), (atom21, atom22)])
        
        # Also keep isolated double bonds
        for bond1 in doubleBonds:
            for bonds in cumulatedBonds:
                if bond1 in bonds:
                    break
            else:
                cumulatedBonds.append([bond1])
               
        # For each set of adjacent double bonds, check for axis symmetry
        for bonds in cumulatedBonds:
            
            # Do nothing if less than two cumulated bonds
            if len(bonds) < 1: continue

            # Do nothing if axis is in cycle
            found = False
            for atom1, atom2 in bonds:
               if self.isBondInCycle(atom1, atom2): found = True
            if found: continue

            # Find terminal atoms in axis
            # Terminal atoms labelled T:  T=C=C=C=T
            axis = []
            for bond in bonds: axis.extend(bond)
            terminalAtoms = []
            for atom in axis:
                if axis.count(atom) == 1: terminalAtoms.append(atom)
            if len(terminalAtoms) != 2: continue
            
            # Remove axis from (copy of) structure
            structure = self.copy()
            for atom1, atom2 in bonds:
                structure.removeBond(atom1, atom2)
            atomsToRemove = []
            for atom in structure.atoms:
                if len(structure.bonds[atom]) == 0 and atom not in terminalAtoms: # it's not bonded to anything
                    atomsToRemove.append(atom)
            for atom in atomsToRemove: structure.removeAtom(atom)

            # Split remaining fragments of structure
            end_fragments = structure.split()
            
            # 
            # there can be two groups at each end     A\         /B
            #                                           T=C=C=C=T
            #                                         A/         \B
            
            # to start with nothing has broken symmetry about the axis
            symmetry_broken=False
            end_fragments_to_remove = []
            for fragment in end_fragments: # a fragment is one end of the axis
                
                # remove the atom that was at the end of the axis and split what's left into groups
                terminalAtom = None
                for atom in terminalAtoms:
                    if atom in fragment.atoms: 
                        terminalAtom = atom
                        fragment.removeAtom(atom)
                        break
                else:
                    continue
                
                groups = []
                if len(fragment.atoms) > 0:
                    groups = fragment.split()
                
                # If end has only one group then it can't contribute to (nor break) axial symmetry
                #   Eg. this has no axis symmetry:   A-T=C=C=C=T-A
                # so we remove this end from the list of interesting end fragments
                if len(groups) == 0:
                    end_fragments_to_remove.append(fragment)
                    continue # next end fragment
                elif len(groups)==1 and terminalAtom.radicalElectrons == 0:
                    end_fragments_to_remove.append(fragment)
                    continue # next end fragment
                elif len(groups)==1 and terminalAtom.radicalElectrons != 0:
                    symmetry_broken = True
                elif len(groups)==2:
                    if not groups[0].isIsomorphic(groups[1]):
                        # this end has broken the symmetry of the axis
                        symmetry_broken = True
            
            for fragment in end_fragments_to_remove:
                end_fragments.remove(fragment)
                                
            # If there are end fragments left that can contribute to symmetry,
            # and none of them broke it, then double the symmetry number
            # NB>> This assumes coordination number of 4 (eg. Carbon).
            #      And would be wrong if we had /B
            #                         =C=C=C=C=T-B
            #                                   \B
            #      (for some T with coordination number 5).
            if end_fragments and not symmetry_broken:
                symmetryNumber *= 2
                    
        return symmetryNumber

    def calculateCyclicSymmetryNumber(self):
        """
        Get the symmetry number correction for cyclic regions of a molecule.
        For complicated fused rings the smallest set of smallest rings is used.
        """

        symmetryNumber = 1

        # Get symmetry number for each ring in structure
        rings = self.getSmallestSetOfSmallestRings()
        for ring in rings:

            # Make copy of structure
            structure = self.copy()

            # Remove bonds of ring from structure
            for i, atom1 in enumerate(ring):
                for atom2 in ring[i+1:]:
                    if structure.hasBond(atom1, atom2):
                        structure.removeBond(atom1, atom2)

            structures = structure.split()
            groups = []
            for struct in structures:
                for atom in ring:
                    if atom in struct.atoms(): struct.removeAtom(atom)
                groups.append(struct.split())

            # Find equivalent functional groups on ring
            equivalentGroups = []
            for group in groups:
                found = False
                for eqGroup in equivalentGroups:
                    if not found:
                        if group.isIsomorphic(eqGroup[0]):
                            eqGroup.append(group)
                            found = True
                if not found:
                    equivalentGroups.append([group])

            # Find equivalent bonds on ring
            equivalentBonds = []
            for i, atom1 in enumerate(ring):
                for atom2 in ring[i+1:]:
                    if self.hasBond(atom1, atom2):
                        bond = self.getBond(atom1, atom2)
                        found = False
                        for eqBond in equivalentBonds:
                            if not found:
                                if bond.equivalent(eqBond[0]):
                                    eqBond.append(group)
                                    found = True
                        if not found:
                            equivalentBonds.append([bond])

            # Find maximum number of equivalent groups and bonds
            maxEquivalentGroups = 0
            for groups in equivalentGroups:
                if len(groups) > maxEquivalentGroups:
                    maxEquivalentGroups = len(groups)
            maxEquivalentBonds = 0
            for bonds in equivalentBonds:
                if len(bonds) > maxEquivalentBonds:
                    maxEquivalentBonds = len(bonds)

            if maxEquivalentGroups == maxEquivalentBonds == len(ring):
                symmetryNumber *= len(ring)
            else:
                symmetryNumber *= max(maxEquivalentGroups, maxEquivalentBonds)

            print len(ring), maxEquivalentGroups, maxEquivalentBonds, symmetryNumber


        return symmetryNumber

    def calculateSymmetryNumber(self):
        """
        Return the symmetry number for the structure. The symmetry number
        includes both external and internal modes.
        """
        symmetryNumber = 1

        implicitH = self.implicitHydrogens
        self.makeHydrogensExplicit()

        for atom in self.vertices:
            if not self.isAtomInCycle(atom):
                symmetryNumber *= self.calculateAtomSymmetryNumber(atom)

        for atom1 in self.edges:
            for atom2 in self.edges[atom1]:
                if self.vertices.index(atom1) < self.vertices.index(atom2) and not self.isBondInCycle(atom1, atom2):
                    symmetryNumber *= self.calculateBondSymmetryNumber(atom1, atom2)

        symmetryNumber *= self.calculateAxisSymmetryNumber()

        #if self.isCyclic():
        #   symmetryNumber *= self.calculateCyclicSymmetryNumber()

        self.symmetryNumber = symmetryNumber

        if implicitH: self.makeHydrogensImplicit()

        return symmetryNumber

    def generateResonanceIsomers(self):
        """
        Generate and return all of the resonance isomers of this molecule.
        """

        implicitH = self.implicitHydrogens
        self.makeHydrogensExplicit()
        
        isomers = [self]

        # Radicals
        if sum([atom.radicalElectrons for atom in isomers[0].atoms]) > 0:
            # Iterate over resonance isomers
            index = 0
            while index < len(isomers):
                isomer = isomers[index]
                newIsomers = isomer.getAdjacentResonanceIsomers()
                for newIsomer in newIsomers:
                    newIsomer.updateAtomTypes()
                    # Append to isomer list if unique
                    for isom in isomers:
                        if isom.isIsomorphic(newIsomer):
                            break
                    else:
                        isomers.append(newIsomer)
                # Move to next resonance isomer
                index += 1

        if implicitH:
            for isomer in isomers:
                isomer.makeHydrogensImplicit()
        
        return isomers

    def getAdjacentResonanceIsomers(self):
        """
        Generate all of the resonance isomers formed by one allyl radical shift.
        """

        isomers = []

        # Radicals
        if sum([atom.radicalElectrons for atom in self.vertices]) > 0:
            # Iterate over radicals in structure
            for atom in self.vertices:
                paths = self.findAllDelocalizationPaths(atom)
                for path in paths:
                    atom1, atom2, atom3, bond12, bond23 = path
                    # Adjust to (potentially) new resonance isomer
                    atom1.decrementRadical()
                    atom3.incrementRadical()
                    bond12.incrementOrder()
                    bond23.decrementOrder()
                    # Make a copy of isomer
                    isomer = self.copy(deep=True)
                    # Also copy the connectivity values, since they are the same
                    # for all resonance forms
                    for v1, v2 in zip(self.vertices, isomer.vertices):
                        v2.connectivity1 = v1.connectivity1
                        v2.connectivity2 = v1.connectivity2
                        v2.connectivity3 = v1.connectivity3
                        v2.sortingLabel = v1.sortingLabel
                    # Restore current isomer
                    atom1.incrementRadical()
                    atom3.decrementRadical()
                    bond12.decrementOrder()
                    bond23.incrementOrder()
                    # Append to isomer list if unique
                    isomers.append(isomer)

        return isomers

    def findAllDelocalizationPaths(self, atom1):
        """
        Find all the delocalization paths allyl to the radical center indicated
        by `atom1`. Used to generate resonance isomers.
        """

        # No paths if atom1 is not a radical
        if atom1.radicalElectrons <= 0:
            return []

        # Find all delocalization paths
        paths = []
        for atom2, bond12 in self.edges[atom1].iteritems():
            # Vinyl bond must be capable of gaining an order
            if bond12.order in ['S', 'D']:
                for atom3, bond23 in self.getBonds(atom2).iteritems():
                    # Allyl bond must be capable of losing an order without breaking
                    if atom1 is not atom3 and bond23.order in ['D', 'T']:
                        paths.append([atom1, atom2, atom3, bond12, bond23])
        return paths

    def getURL(self):
        """
        Get a URL to the molecule's info page on the RMG website.
        """
        # eg. http://dev.rmg.mit.edu/database/kinetics/reaction/reactant1=1%20C%200%20%7B2,S%7D;2%20O%200%20%7B1,S%7D;__reactant2=1%20C%202T;__product1=1%20C%201;__product2=1%20C%200%20%7B2,S%7D;2%20O%201%20%7B1,S%7D;

        url = "http://rmg.mit.edu/database/molecule/"
        adjlist = self.toAdjacencyList(removeH=True)
        url += "{0}".format(re.sub('\s+', '%20', adjlist.replace('\n', ';')))
        return url.strip('_')
        
    def generate3dGeometry(self):
        """
        Generate a 3D geometry, using RDKit
        
        called from model.generateThermoData()
            'for molecule in self.molecule:
                 molecule.generate3dGeometry()'
        
        To use RDKit we must import the modules needed to generate the geometry. 
        'Chem' folder stores most of what is needed. $RDBASE must also be on 
        the python path.
        """
        import rdkit
        import rdkit.Chem
        import rdkit.Chem.AllChem
        
        # Ensure the hydrogen atoms are explicit
        self.makeHydrogensExplicit()
        
        # Initialize a blank Editable molecule and add all the atoms from RMG molecule
        rd_mol = rdkit.Chem.rdchem.EditableMol( rdkit.Chem.rdchem.Mol() )
        for index, atom in enumerate(self.vertices):
            rd_atom = rdkit.Chem.rdchem.Atom(atom.element.symbol)
            rd_atom.SetNumRadicalElectrons(atom.radicalElectrons)
            rd_mol.AddAtom(rd_atom)
            atom.rdkitAtomIdx = index
        
        # Add the bonds
        for atom1 in self.edges: 
            for atom2, bond in self.edges[atom1].iteritems():
                index1 = atom1.rdkitAtomIdx
                index2 = atom2.rdkitAtomIdx
                if index1 > index2:
                    rd_bondOrder = bond.order
                    
                    # Check the RMG bond order and add the appropriate rdkit bond.
                    
                    if rd_bondOrder == 'S':
                        rd_bond = rdkit.Chem.rdchem.BondType.SINGLE
                    elif rd_bondOrder == 'D':
                        rd_bond = rdkit.Chem.rdchem.BondType.DOUBLE
                    elif rd_bondOrder == 'T':
                        rd_bond = rdkit.Chem.rdchem.BondType.TRIPLE
                    elif rd_bondOrder == 'B':
                        rd_bond = rdkit.Chem.rdchem.BondType.AROMATIC
                    else:
                        print "Unknown bond order"
                    
                    rd_mol.AddBond(index1, index2, rd_bond)
        
        # while debugging, check that rdkitAtomIdx matches GetIdx
        for atom in self.vertices:
            index = atom.rdkitAtomIdx
            rd_atom = rd_mol.GetMol().GetAtomWithIdx(index)
            assert index == rd_atom.GetIdx()
        
        """
        Generate the 3D geometries, and check if each atom has the necessary data (if not, raise an
        exception). Then optimize each conformer and find the lowest energy conformer.
        """
        # Make editable mol into a mol and rectify the molecule
        rd_mol = rd_mol.GetMol()
        rdkit.Chem.SanitizeMol(rd_mol)
        conformer_ids = rdkit.Chem.AllChem.EmbedMultipleConfs(rd_mol, useRandomCoords = True)
        assert len(conformer_ids) == rd_mol.GetNumConformers()
        
        # For each conformer, optimize and find the energy, store the lowest energy
        if not rdkit.Chem.rdForceFieldHelpers.UFFHasAllMoleculeParams(rd_mol):
            raise Exception("Insufficient data for atoms in molecule.")
        lowestEnergy = None
        for k in conformer_ids:
            more_iterations_required = 1
            # optimize the geometry. returns 0 when successful
            while more_iterations_required:
                more_iterations_required = rdkit.Chem.AllChem.UFFOptimizeMolecule(rd_mol, confId = k)
            energy = rdkit.Chem.AllChem.UFFGetMoleculeForceField(rd_mol, confId = k).CalcEnergy()
            if lowestEnergy == None or energy < lowestEnergy:
                lowestEnergy = energy
                lowestEnergyConfomer = k
        # logging.info("Lowest energy conformer: %d has energy %s"%(lowestEnergyConfomer,lowestEnergy))
        # print rdkit.Chem.MolToMolBlock(rd_mol, confId=lowestEnergyConfomer)
        self.rdMol = rd_mol
        self.rdMolConfId = lowestEnergyConfomer<|MERGE_RESOLUTION|>--- conflicted
+++ resolved
@@ -36,11 +36,8 @@
 """
 
 import cython
-<<<<<<< HEAD
 import logging
-=======
 import os
->>>>>>> 3bb6a6be
 import re
 import element as elements
 from graph import Vertex, Edge, Graph
@@ -854,9 +851,6 @@
         """
         from molecule_draw import drawMolecule
         drawMolecule(self, path=path)
-<<<<<<< HEAD
-        
-=======
     
     def _repr_png_(self):
         """
@@ -868,7 +862,6 @@
         png = open(tempFileName,'rb').read()
         os.unlink(tempFileName)
         return png
->>>>>>> 3bb6a6be
         
 
     def fromCML(self, cmlstr, implicitH=False):
