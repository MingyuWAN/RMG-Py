--- conflicted
+++ resolved
@@ -40,24 +40,12 @@
 		
 		qm = QMCalculator(software = 'gaussian',
 						  method = 'pm3',
-<<<<<<< HEAD
 						  fileStore = os.path.join(RMGpy_path, 'testing', 'qm', 'QMfiles'),
 						  scratchDirectory = os.path.join(RMGpy_path, 'testing', 'qm', 'QMscratch'),
 						  )
-
 		
-=======
-						  molecule = mol1,
-						  )
-						  				  
-		outputDirectory = os.path.normpath(os.path.join(getPath(),'..', 'testing', 'qm'))
-		qm.setOutputDirectory(outputDirectory)
-		
-		# This is usually done via `qm/main.py`.
->>>>>>> 34154259
 		if not os.path.exists(qm.settings.fileStore):
 			os.makedirs(qm.settings.fileStore)
-			
 		self.qmmol1 = GaussianMolPM3(mol1, qm.settings)
 
 	def testGenerateThermoData(self):
@@ -117,23 +105,11 @@
 		
 		qm = QMCalculator(software = 'gaussian',
 						  method = 'pm6',
-<<<<<<< HEAD
 						  fileStore = os.path.join(RMGpy_path, 'testing', 'qm', 'QMfiles'),
 						  scratchDirectory = os.path.join(RMGpy_path, 'testing', 'qm', 'QMscratch'),
 						  )
-
-=======
-						  molecule = mol1,
-						  )
-						  				  
-		outputDirectory = os.path.normpath(os.path.join(getPath(),'..', 'testing', 'qm'))
-		qm.setOutputDirectory(outputDirectory)
-		
-		# This is usually done via `qm/main.py`.
->>>>>>> 34154259
 		if not os.path.exists(qm.settings.fileStore):
 			os.makedirs(qm.settings.fileStore)
-			
 		self.qmmol1 = GaussianMolPM6(mol1, qm.settings)
 
 	def testGenerateThermoData(self):
