--- conflicted
+++ resolved
@@ -110,11 +110,7 @@
     
     cpdef copy(self)
 
-<<<<<<< HEAD
-cpdef bint _isomorphicSpeciesList(list list1, list list2, bint checkIdentical=?, bint checkOnlyLabel=?)
-    
-=======
     cpdef ensure_species(self, bint reactant_resonance=?, bint product_resonance=?)
 
 cpdef bint _isomorphicSpeciesList(list list1, list list2, bint checkIdentical=?, bint checkOnlyLabel=?)
->>>>>>> f5b7467a
+    