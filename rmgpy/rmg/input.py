#!/usr/bin/env python
# -*- coding: utf-8 -*-

###############################################################################
#                                                                             #
# RMG - Reaction Mechanism Generator                                          #
#                                                                             #
# Copyright (c) 2002-2018 Prof. William H. Green (whgreen@mit.edu),           #
# Prof. Richard H. West (r.west@neu.edu) and the RMG Team (rmg_dev@mit.edu)   #
#                                                                             #
# Permission is hereby granted, free of charge, to any person obtaining a     #
# copy of this software and associated documentation files (the 'Software'),  #
# to deal in the Software without restriction, including without limitation   #
# the rights to use, copy, modify, merge, publish, distribute, sublicense,    #
# and/or sell copies of the Software, and to permit persons to whom the       #
# Software is furnished to do so, subject to the following conditions:        #
#                                                                             #
# The above copyright notice and this permission notice shall be included in  #
# all copies or substantial portions of the Software.                         #
#                                                                             #
# THE SOFTWARE IS PROVIDED 'AS IS', WITHOUT WARRANTY OF ANY KIND, EXPRESS OR  #
# IMPLIED, INCLUDING BUT NOT LIMITED TO THE WARRANTIES OF MERCHANTABILITY,    #
# FITNESS FOR A PARTICULAR PURPOSE AND NONINFRINGEMENT. IN NO EVENT SHALL THE #
# AUTHORS OR COPYRIGHT HOLDERS BE LIABLE FOR ANY CLAIM, DAMAGES OR OTHER      #
# LIABILITY, WHETHER IN AN ACTION OF CONTRACT, TORT OR OTHERWISE, ARISING     #
# FROM, OUT OF OR IN CONNECTION WITH THE SOFTWARE OR THE USE OR OTHER         #
# DEALINGS IN THE SOFTWARE.                                                   #
#                                                                             #
###############################################################################

import logging
import warnings
import quantities
import os
import numpy
from copy import deepcopy

from rmgpy import settings

from rmgpy.molecule import Molecule
from rmgpy.quantity import Quantity, Energy
from rmgpy.solver.base import TerminationTime, TerminationConversion, TerminationRateRatio
from rmgpy.solver.simple import SimpleReactor
from rmgpy.solver.liquid import LiquidReactor
from rmgpy.solver.surface import SurfaceReactor
from rmgpy.rmg.settings import ModelSettings, SimulatorSettings
from model import CoreEdgeReactionModel

from rmgpy.scoop_framework.util import broadcast, get
from rmgpy.exceptions import InputError
################################################################################

rmg = None
speciesDict = {}

def database(
             thermoLibraries = None,
             transportLibraries = None,
             reactionLibraries = None,
             frequenciesLibraries = None,
             seedMechanisms = None,
             kineticsFamilies = 'default',
             kineticsDepositories = 'default',
             kineticsEstimator = 'rate rules',
             bindingEnergies = None,
             ):
    # This function just stores the information about the database to be loaded
    # We don't actually load the database until after we're finished reading
    # the input file
    if isinstance(thermoLibraries, str): thermoLibraries = [thermoLibraries]
    if isinstance(transportLibraries, str): transportLibraries = [transportLibraries]
    if isinstance(reactionLibraries, str): reactionLibraries = [reactionLibraries]
    if isinstance(seedMechanisms, str): seedMechanisms = [seedMechanisms]
    if isinstance(frequenciesLibraries, str): frequenciesLibraries = [frequenciesLibraries]
    rmg.databaseDirectory = settings['database.directory']
    rmg.thermoLibraries = thermoLibraries or []
    rmg.transportLibraries = transportLibraries
    # Modify reactionLibraries if the user didn't specify tuple input
    if reactionLibraries:
        index = 0
        while index < len(reactionLibraries):
            if isinstance(reactionLibraries[index],tuple):
                pass
            elif isinstance(reactionLibraries[index],str):
                reactionLibraries[index] = (reactionLibraries[index], False)
            else:
                raise TypeError('reaction libraries must be input as tuples or strings')
            index += 1
    rmg.reactionLibraries = reactionLibraries or []
    rmg.seedMechanisms = seedMechanisms or []
    rmg.statmechLibraries = frequenciesLibraries or []
    rmg.kineticsEstimator = kineticsEstimator
    if kineticsDepositories == 'default':
        rmg.kineticsDepositories = ['training']
    elif kineticsDepositories == 'all':
        rmg.kineticsDepositories = None
    else:
        if not isinstance(kineticsDepositories,list):
            raise InputError("kineticsDepositories should be either 'default', 'all', or a list of names eg. ['training','PrIMe'].")
        rmg.kineticsDepositories = kineticsDepositories

    if kineticsFamilies in ('default', 'all', 'none'):
        rmg.kineticsFamilies = kineticsFamilies
    else:
        if not isinstance(kineticsFamilies,list):
            raise InputError("kineticsFamilies should be either 'default', 'all', 'none', or a list of names eg. ['H_Abstraction','R_Recombination'] or ['!Intra_Disproportionation'].")
        rmg.kineticsFamilies = kineticsFamilies
    rmg.bindingEnergies = convertBindingEnergies(bindingEnergies)


def convertBindingEnergies(bindingEnergies):
    """
    Process the bindingEnergies from the input file.
    If "None" is passed, then it returns Ni(111) values.

    :param bindingEnergies: a dictionary of element symbol: binding energy pairs (or None)
    :return: the processed and checked dictionary
    """
    if bindingEnergies is None:
        bindingEnergies = { # default values for Ni(111)
                       'C':(-5.997, 'eV/molecule'),
                       'H':(-2.778, 'eV/molecule'),
                       'O':(-4.485, 'eV/molecule'),
                       }
    if not isinstance(bindingEnergies, dict): raise InputError("bindingEnergies should be None (for default) or a dict.")
    newDict = {}
    for element in 'CHO':
        try:
            newDict[element] = Energy(bindingEnergies[element])
        except KeyError:
            logging.error('Element {} missing from bindingEnergies dictionary'.format(element))
            raise
    return newDict



def species(label, structure, reactive=True):
    logging.debug('Found {0} species "{1}" ({2})'.format('reactive' if reactive else 'nonreactive', label, structure.toSMILES()))

    if '+' in label:
        raise InputError('species {0} label cannot include a + sign'.format(label))

    spec, isNew = rmg.reactionModel.makeNewSpecies(structure, label=label, reactive=reactive)
    if not isNew:
        raise InputError("Species {0} is a duplicate of {1}. Species in input file must be unique".format(label,spec.label))
    # Force RMG to add the species to edge first, prior to where it is added to the core, in case it is found in
    # any reaction libraries along the way
    rmg.reactionModel.addSpeciesToEdge(spec)
    rmg.initialSpecies.append(spec)
    speciesDict[label] = spec

def SMARTS(string):
    return Molecule().fromSMARTS(string)

def SMILES(string):
    return Molecule().fromSMILES(string)

def InChI(string):
    return Molecule().fromInChI(string)

def adjacencyList(string):
    return Molecule().fromAdjacencyList(string)

# Reaction systems
def simpleReactor(temperature,
                  pressure,
                  initialMoleFractions,
                  nSims=6,
                  terminationConversion=None,
                  terminationTime=None,
                  terminationRateRatio=None,
                  balanceSpecies=None,
                  sensitivity=None,
                  sensitivityThreshold=1e-3,
                  sensitivityTemperature=None,
                  sensitivityPressure=None,
                  sensitivityMoleFractions=None,
                  ):
    logging.debug('Found SimpleReactor reaction system')

    for key,value in initialMoleFractions.iteritems():
        if not isinstance(value,list):
            initialMoleFractions[key] = float(value)
            if value < 0:
                raise InputError('Initial mole fractions cannot be negative.')
        else:
            if len(value) != 2:
                raise InputError("Initial mole fraction values must either be a number or a list with 2 entries")
            initialMoleFractions[key] = [float(value[0]),float(value[1])]
            if value[0] < 0 or value[1] < 0:
                raise InputError('Initial mole fractions cannot be negative.')
            elif value[1] < value[0]:
                raise InputError('Initial mole fraction range out of order: {0}'.format(key))

    if not isinstance(temperature,list):
        T = Quantity(temperature)
    else:
        if len(temperature) != 2:
            raise InputError('Temperature and pressure ranges can either be in the form of (number,units) or a list with 2 entries of the same format')
        T = [Quantity(t) for t in temperature]

    if not isinstance(pressure,list):
        P = Quantity(pressure)
    else:
        if len(pressure) != 2:
            raise InputError('Temperature and pressure ranges can either be in the form of (number,units) or a list with 2 entries of the same format')
        P = [Quantity(p) for p in pressure]


    if not isinstance(temperature,list) and not isinstance(pressure,list) and all([not isinstance(x,list) for x in initialMoleFractions.values()]):
<<<<<<< HEAD
        nSimsTerm=1

=======
        nSims=1
    
>>>>>>> aaf3dcec
    termination = []
    if terminationConversion is not None:
        for spec, conv in terminationConversion.iteritems():
            termination.append(TerminationConversion(speciesDict[spec], conv))
    if terminationTime is not None:
        termination.append(TerminationTime(Quantity(terminationTime)))
    if terminationRateRatio is not None:
        termination.append(TerminationRateRatio(terminationRateRatio))
    if len(termination) == 0:
        raise InputError('No termination conditions specified for reaction system #{0}.'.format(len(rmg.reactionSystems)+2))

    sensitiveSpecies = []
    if sensitivity:
        if isinstance(sensitivity, str): sensitivity = [sensitivity]
        for spec in sensitivity:
            sensitiveSpecies.append(speciesDict[spec])

    if not isinstance(T,list):
        sensitivityTemperature = T
    if not isinstance(P,list):
        sensitivityPressure = P
    if not any([isinstance(x,list) for x in initialMoleFractions.itervalues()]):
        sensitivityMoleFractions = deepcopy(initialMoleFractions)
    if sensitivityMoleFractions is None or sensitivityTemperature is None or sensitivityPressure is None:
        sensConditions = None
    else:
        sensConditions = sensitivityMoleFractions
        sensConditions['T'] = Quantity(sensitivityTemperature).value_si
        sensConditions['P'] = Quantity(sensitivityPressure).value_si

<<<<<<< HEAD

    system = SimpleReactor(T, P, initialMoleFractions, nSimsTerm, termination, sensitiveSpecies, sensitivityThreshold,sensConditions)
=======
    
    system = SimpleReactor(T, P, initialMoleFractions, nSims, termination, sensitiveSpecies, sensitivityThreshold,sensConditions)
>>>>>>> aaf3dcec
    rmg.reactionSystems.append(system)

    assert balanceSpecies is None or isinstance(balanceSpecies,str), 'balanceSpecies should be the string corresponding to a single species'
    rmg.balanceSpecies = balanceSpecies
    if balanceSpecies: #check that the balanceSpecies can't be taken to zero
        total = 0.0
        for key,item in initialMoleFractions.iteritems():
            if key == balanceSpecies:
                assert not isinstance(item,list), 'balanceSpecies must not have a defined range'
                xbspcs = item
            if isinstance(item,list):
                total += item[1]-item[0]

        if total > xbspcs:
            raise ValueError('The sum of the differences in the ranged mole fractions is greater than the mole fraction of the balance species, this would require the balanceSpecies mole fraction to be negative in some cases which is not allowed, either reduce the maximum mole fractions or dont use balanceSpecies')

# Reaction systems
def liquidReactor(temperature,
                  initialConcentrations,
                  terminationConversion=None,
                  nSims = 4,
                  terminationTime=None,
                  terminationRateRatio=None,
                  sensitivity=None,
                  sensitivityThreshold=1e-3,
                  sensitivityTemperature=None,
                  sensitivityConcentrations=None,
                  constantSpecies=None):

    logging.debug('Found LiquidReactor reaction system')

    if not isinstance(temperature,list):
        T = Quantity(temperature)
    else:
        if len(temperature) != 2:
            raise InputError('Temperature and pressure ranges can either be in the form of (number,units) or a list with 2 entries of the same format')
        T = [Quantity(t) for t in temperature]

    for spec,conc in initialConcentrations.iteritems():
        if not isinstance(conc,list):
            concentration = Quantity(conc)
            # check the dimensions are ok
            # convert to mol/m^3 (or something numerically nice? or must it be SI)
            initialConcentrations[spec] = concentration.value_si
        else:
            if len(conc) != 2:
                raise InputError("Concentration values must either be in the form of (number,units) or a list with 2 entries of the same format")
            initialConcentrations[spec] = [Quantity(conc[0]),Quantity(conc[1])]

    if not isinstance(temperature,list) and all([not isinstance(x,list) for x in initialConcentrations.itervalues()]):
<<<<<<< HEAD
        nSimsTerm=1

=======
        nSims=1
        
>>>>>>> aaf3dcec
    termination = []
    if terminationConversion is not None:
        for spec, conv in terminationConversion.iteritems():
            termination.append(TerminationConversion(speciesDict[spec], conv))
    if terminationTime is not None:
        termination.append(TerminationTime(Quantity(terminationTime)))
    if terminationRateRatio is not None:
        termination.append(TerminationRateRatio(terminationRateRatio))
    if len(termination) == 0:
        raise InputError('No termination conditions specified for reaction system #{0}.'.format(len(rmg.reactionSystems)+2))

    sensitiveSpecies = []
    if sensitivity:
        for spec in sensitivity:
            sensitiveSpecies.append(speciesDict[spec])

    ##chatelak: check the constant species exist
    if constantSpecies is not None:
        logging.debug('  Generation with constant species:')
        for constantSpecie in constantSpecies:
            logging.debug("  {0}".format(constantSpecie))
            if not speciesDict.has_key(constantSpecie):
                raise InputError('Species {0} not found in the input file'.format(constantSpecie))

    if not isinstance(T,list):
        sensitivityTemperature = T
    if not any([isinstance(x,list) for x in initialConcentrations.itervalues()]):
        sensitivityConcentrations = initialConcentrations
    if sensitivityConcentrations is None or sensitivityTemperature is None:
        sensConditions = None
    else:
        sensConditions = sensitivityConcentrations
        sensConditions['T'] = Quantity(sensitivityTemperature).value_si
<<<<<<< HEAD

    system = LiquidReactor(T, initialConcentrations, nSimsTerm, termination, sensitiveSpecies, sensitivityThreshold, sensConditions, constantSpecies)
=======
        
    system = LiquidReactor(T, initialConcentrations, nSims, termination, sensitiveSpecies, sensitivityThreshold, sensConditions, constantSpecies)
>>>>>>> aaf3dcec
    rmg.reactionSystems.append(system)

# Reaction systems
def surfaceReactor(temperature,
                   initialPressure,
                  initialGasMoleFractions,
                  initialSurfaceCoverages,
                  surfaceVolumeRatio,
                  surfaceSiteDensity,
                   nSimsTerm=4,
                  terminationConversion=None,
                  terminationTime=None,
                  sensitivity=None,
                  sensitivityThreshold=1e-3):

    logging.debug('Found SurfaceReactor reaction system')

    for value in initialGasMoleFractions.values():
        if value < 0:
            raise InputError('Initial mole fractions cannot be negative.')
    totalInitialMoles = sum(initialGasMoleFractions.values())
    if totalInitialMoles != 1:
        logging.warning('Initial gas mole fractions do not sum to one; renormalizing.')
        logging.debug('')
        logging.debug('Original composition:')
        for spec, molfrac in initialGasMoleFractions.iteritems():
            logging.debug("{0} = {1}".format(spec, molfrac))
        for spec in initialGasMoleFractions:
            initialGasMoleFractions[spec] /= totalInitialMoles
        logging.info('')
        logging.debug('Normalized mole fractions:')
        for spec, molfrac in initialGasMoleFractions.iteritems():
            logging.debug("{0} = {1}".format(spec, molfrac))

    if not isinstance(temperature, list):
        T = Quantity(temperature)
    else:
        if len(temperature) != 2:
            raise InputError('Temperature ranges can either be in the form '
                'of (number,units) or a list with 2 entries of the same format')
        T = [Quantity(t) for t in temperature]

    if not isinstance(initialPressure, list):
        initialP = Quantity(initialPressure)
    else:
        if len(initialPressure) != 2:
            raise InputError('Initial pressure ranges can either be in the form '
                'of (number,units) or a list with 2 entries of the same format')
        initialP = [Quantity(p) for p in initialPressure]

    if not isinstance(temperature, list) and not isinstance(initialPressure, list):
        nSimsTerm = 1
    if any([isinstance(x, list) for x in initialGasMoleFractions.values()]) or \
       any([isinstance(x, list) for x in initialSurfaceCoverages.values()]):
        raise NotImplementedError("Can't do ranges on species concentrations for surface reactors yet.")

    termination = []
    if terminationConversion is not None:
        for spec, conv in terminationConversion.iteritems():
            termination.append(TerminationConversion(speciesDict[spec], conv))
    if terminationTime is not None:
        termination.append(TerminationTime(Quantity(terminationTime)))
    if len(termination) == 0:
        raise InputError('No termination conditions specified for reaction system #{0}.'.format(len(rmg.reactionSystems) + 2))

    sensitiveSpecies = []
    if sensitivity:
        for spec in sensitivity:
            sensitiveSpecies.append(speciesDict[spec])
    if not isinstance(T, list):
        sensitivityTemperature = T
    if not isinstance(initialPressure, list):
        sensitivityPressure = initialPressure
    sensConditions = None
    if sensitivity:
        raise NotImplementedError("Can't currently do sensitivity with surface reactors.")
        """
        The problem is inside base.pyx it reads the dictionary 'sensConditions'
        and guesses whether they're all concentrations (liquid reactor) or 
        mole fractions (simple reactor). In fact, some may be surface coverages.
        """

    system = SurfaceReactor(T=T,
                            initialP=initialP,
                            initialGasMoleFractions=initialGasMoleFractions,
                            initialSurfaceCoverages=initialSurfaceCoverages,
                            surfaceVolumeRatio=surfaceVolumeRatio,
                            surfaceSiteDensity=surfaceSiteDensity,
                            nSimsTerm=nSimsTerm,
                            termination=termination,
                            sensitiveSpecies=sensitiveSpecies,
                            sensitivityThreshold=sensitivityThreshold,
                            sensConditions=sensConditions)
    rmg.reactionSystems.append(system)
    system.log_initial_conditions(number=len(rmg.reactionSystems))

def simulator(atol, rtol, sens_atol=1e-6, sens_rtol=1e-4):
    rmg.simulatorSettingsList.append(SimulatorSettings(atol, rtol, sens_atol, sens_rtol))

def solvation(solvent):
    # If solvation module in input file, set the RMG solvent variable
    if not isinstance(solvent,str):
        raise InputError("solvent should be a string like 'water'")
    rmg.solvent = solvent

def model(toleranceMoveToCore=None, toleranceMoveEdgeReactionToCore=numpy.inf,toleranceKeepInEdge=0.0, toleranceInterruptSimulation=1.0,
          toleranceMoveEdgeReactionToSurface=numpy.inf, toleranceMoveSurfaceSpeciesToCore=numpy.inf, toleranceMoveSurfaceReactionToCore=numpy.inf,
          toleranceMoveEdgeReactionToSurfaceInterrupt=None,
<<<<<<< HEAD
          toleranceMoveEdgeReactionToCoreInterrupt=None, maximumEdgeSpecies=1000000, minCoreSizeForPrune=50,
          minSpeciesExistIterationsForPrune=2, filterReactions=False, ignoreOverallFluxCriterion=False,
          maxNumSpecies=None,maxNumObjsPerIter=1,terminateAtMaxObjects=False,toleranceThermoKeepSpeciesInEdge=numpy.inf,dynamicsTimeScale=(0.0,'sec')):
=======
          toleranceMoveEdgeReactionToCoreInterrupt=None, maximumEdgeSpecies=1000000, minCoreSizeForPrune=50, 
          minSpeciesExistIterationsForPrune=2, filterReactions=False, filterThreshold=1e8, ignoreOverallFluxCriterion=False,
          maxNumSpecies=None,maxNumObjsPerIter=1,terminateAtMaxObjects=False,toleranceThermoKeepSpeciesInEdge=numpy.inf,dynamicsTimeScale=(0.0,'sec'),
          toleranceBranchReactionToCore=0.0, branchingIndex=0.5, branchingRatioMax=1.0):
>>>>>>> aaf3dcec
    """
    How to generate the model. `toleranceMoveToCore` must be specified.
    toleranceMoveReactionToCore and toleranceReactionInterruptSimulation refers to an additional criterion for forcing an edge reaction to be included in the core
    by default this criterion is turned off
    Other parameters are optional and control the pruning.
    ignoreOverallFluxCriterion=True will cause the toleranceMoveToCore to be only applied
    to the pressure dependent network expansion and not movement of species from edge to core
    """
    if toleranceMoveToCore is None:
        raise InputError("You must provide a toleranceMoveToCore value. It should be less than or equal to toleranceInterruptSimulation which is currently {0}".format(toleranceInterruptSimulation))
    if toleranceMoveToCore > toleranceInterruptSimulation:
        raise InputError("toleranceMoveToCore must be less than or equal to toleranceInterruptSimulation, which is currently {0}".format(toleranceInterruptSimulation))
<<<<<<< HEAD

    rmg.modelSettingsList.append(ModelSettings(toleranceMoveToCore, toleranceMoveEdgeReactionToCore,toleranceKeepInEdge, toleranceInterruptSimulation,
          toleranceMoveEdgeReactionToSurface, toleranceMoveSurfaceSpeciesToCore, toleranceMoveSurfaceReactionToCore,
          toleranceMoveEdgeReactionToSurfaceInterrupt,toleranceMoveEdgeReactionToCoreInterrupt, maximumEdgeSpecies, minCoreSizeForPrune,
          minSpeciesExistIterationsForPrune, filterReactions, ignoreOverallFluxCriterion, maxNumSpecies, maxNumObjsPerIter,terminateAtMaxObjects,
          toleranceThermoKeepSpeciesInEdge,Quantity(dynamicsTimeScale)))

=======
    
    rmg.modelSettingsList.append(
        ModelSettings(
            toleranceMoveToCore=toleranceMoveToCore,
            toleranceMoveEdgeReactionToCore=toleranceMoveEdgeReactionToCore,
            toleranceKeepInEdge=toleranceKeepInEdge,
            toleranceInterruptSimulation=toleranceInterruptSimulation,
            toleranceMoveEdgeReactionToSurface=toleranceMoveEdgeReactionToSurface,
            toleranceMoveSurfaceSpeciesToCore=toleranceMoveSurfaceSpeciesToCore,
            toleranceMoveSurfaceReactionToCore=toleranceMoveSurfaceReactionToCore,
            toleranceMoveEdgeReactionToSurfaceInterrupt=toleranceMoveEdgeReactionToSurfaceInterrupt,
            toleranceMoveEdgeReactionToCoreInterrupt=toleranceMoveEdgeReactionToCoreInterrupt,
            maximumEdgeSpecies=maximumEdgeSpecies,
            minCoreSizeForPrune=minCoreSizeForPrune,
            minSpeciesExistIterationsForPrune=minSpeciesExistIterationsForPrune,
            filterReactions=filterReactions,
            filterThreshold=filterThreshold,
            ignoreOverallFluxCriterion=ignoreOverallFluxCriterion,
            maxNumSpecies=maxNumSpecies,
            maxNumObjsPerIter=maxNumObjsPerIter,
            terminateAtMaxObjects=terminateAtMaxObjects,
            toleranceThermoKeepSpeciesInEdge=toleranceThermoKeepSpeciesInEdge,
            dynamicsTimeScale=Quantity(dynamicsTimeScale),
            toleranceBranchReactionToCore=toleranceBranchReactionToCore,
            branchingIndex=branchingIndex,
            branchingRatioMax=branchingRatioMax,
        )
    )
    
>>>>>>> aaf3dcec
def quantumMechanics(
                    software,
                    method,
                    fileStore = None,
                    scratchDirectory = None,
                    onlyCyclics = False,
                    maxRadicalNumber = 0,
                    ):
    from rmgpy.qm.main import QMCalculator
    rmg.quantumMechanics = QMCalculator(software = software,
                                        method = method,
                                        fileStore = fileStore,
                                        scratchDirectory = scratchDirectory,
                                        onlyCyclics = onlyCyclics,
                                        maxRadicalNumber = maxRadicalNumber,
                                        )


def pressureDependence(
                       method,
                       temperatures,
                       pressures,
                       maximumGrainSize = 0.0,
                       minimumNumberOfGrains = 0,
                       interpolation = None,
                       maximumAtoms=None,
                       ):

    from rmgpy.cantherm.pdep import PressureDependenceJob

    # Setting the pressureDependence attribute to non-None enables pressure dependence
    rmg.pressureDependence = PressureDependenceJob(network=None)

    # Process method
    rmg.pressureDependence.method = method

    # Process interpolation model
    if isinstance(interpolation, str):
        interpolation = (interpolation,)
    if interpolation[0].lower() not in ("chebyshev","pdeparrhenius"):
        raise InputError("Interpolation model must be set to either 'Chebyshev' or 'PDepArrhenius'.")
    rmg.pressureDependence.interpolationModel = interpolation

    # Process temperatures
    Tmin, Tmax, Tunits, Tcount = temperatures
    rmg.pressureDependence.Tmin = Quantity(Tmin, Tunits)
    rmg.pressureDependence.Tmax = Quantity(Tmax, Tunits)
    rmg.pressureDependence.Tcount = Tcount
    rmg.pressureDependence.generateTemperatureList()

    # Process pressures
    Pmin, Pmax, Punits, Pcount = pressures
    rmg.pressureDependence.Pmin = Quantity(Pmin, Punits)
    rmg.pressureDependence.Pmax = Quantity(Pmax, Punits)
    rmg.pressureDependence.Pcount = Pcount
    rmg.pressureDependence.generatePressureList()

    # Process grain size and count
    rmg.pressureDependence.maximumGrainSize = Quantity(maximumGrainSize)
    rmg.pressureDependence.minimumGrainCount = minimumNumberOfGrains

    # Process maximum atoms
    rmg.pressureDependence.maximumAtoms = maximumAtoms

    rmg.pressureDependence.activeJRotor = True
    rmg.pressureDependence.activeKRotor = True
    rmg.pressureDependence.rmgmode = True

<<<<<<< HEAD
def options(name='Seed', generateSeedEachIteration=False, saveSeedToDatabase=False, units='si', saveRestartPeriod=None,
            generateOutputHTML=False, generatePlots=False, saveSimulationProfiles=False, verboseComments=False,
            saveEdgeSpecies=False, keepIrreversible=False, wallTime='00:00:00:00'):
=======
def options(name='Seed', generateSeedEachIteration=False, saveSeedToDatabase=False, units='si', saveRestartPeriod=None, 
            generateOutputHTML=False, generatePlots=False, saveSimulationProfiles=False, verboseComments=False, 
            saveEdgeSpecies=False, keepIrreversible=False, trimolecularProductReversible=True, wallTime='00:00:00:00'):
>>>>>>> aaf3dcec
    rmg.name = name
    rmg.generateSeedEachIteration=generateSeedEachIteration
    rmg.saveSeedToDatabase=saveSeedToDatabase
    rmg.units = units
    rmg.saveRestartPeriod = Quantity(saveRestartPeriod) if saveRestartPeriod else None
    if generateOutputHTML:
        logging.warning('Generate Output HTML option was turned on. Note that this will slow down model generation.')
    rmg.generateOutputHTML = generateOutputHTML
    rmg.generatePlots = generatePlots
    rmg.saveSimulationProfiles = saveSimulationProfiles
    rmg.verboseComments = verboseComments
    if saveEdgeSpecies:
        logging.warning('Edge species saving was turned on. This will slow down model generation for large simulations.')
    rmg.saveEdgeSpecies = saveEdgeSpecies
    rmg.keepIrreversible = keepIrreversible
    rmg.trimolecularProductReversible = trimolecularProductReversible
    rmg.wallTime = wallTime

def generatedSpeciesConstraints(**kwargs):

    validConstraints = [
        'allowed',
        'maximumCarbonAtoms',
        'maximumOxygenAtoms',
        'maximumNitrogenAtoms',
        'maximumSiliconAtoms',
        'maximumSulfurAtoms',
        'maximumHeavyAtoms',
        'maximumRadicalElectrons',
        'maximumSingletCarbenes',
        'maximumCarbeneRadicals',
        'allowSingletO2',
    ]

    for key, value in kwargs.items():
        if key not in validConstraints:
            raise InputError('Invalid generated species constraint {0!r}.'.format(key))

        rmg.speciesConstraints[key] = value

def thermoCentralDatabase(host,
                        port,
                        username,
                        password,
                        application):

    from rmgpy.data.thermo import ThermoCentralDatabaseInterface
    rmg.thermoCentralDatabase = ThermoCentralDatabaseInterface(host,
                                                            port,
                                                            username,
                                                            password,
                                                            application)


################################################################################

def setGlobalRMG(rmg0):
    """
    sets the global variable rmg to rmg0. This is used to allow for unittesting
    of above methods
    """
    global rmg
    rmg = rmg0

def readInputFile(path, rmg0):
    """
    Read an RMG input file at `path` on disk into the :class:`RMG` object
    `rmg`.
    """
    global rmg, speciesDict

    full_path = os.path.abspath(os.path.expandvars(path))
    try:
        f = open(full_path)
    except IOError, e:
        logging.error('The input file "{0}" could not be opened.'.format(full_path))
        logging.info('Check that the file exists and that you have read access.')
        raise e

    logging.info('Reading input file "{0}"...'.format(full_path))
    logging.info(f.read())
    f.seek(0)# return to beginning of file

    setGlobalRMG(rmg0)
    rmg.reactionModel = CoreEdgeReactionModel()
    rmg.initialSpecies = []
    rmg.reactionSystems = []
    speciesDict = {}

    global_context = { '__builtins__': None }
    local_context = {
        '__builtins__': None,
        'True': True,
        'False': False,
        'database': database,
        'species': species,
        'SMARTS': SMARTS,
        'SMILES': SMILES,
        'InChI': InChI,
        'adjacencyList': adjacencyList,
        'simpleReactor': simpleReactor,
        'liquidReactor': liquidReactor,
        'surfaceReactor': surfaceReactor,
        'simulator': simulator,
        'solvation': solvation,
        'model': model,
        'quantumMechanics': quantumMechanics,
        'pressureDependence': pressureDependence,
        'options': options,
        'generatedSpeciesConstraints': generatedSpeciesConstraints,
        'thermoCentralDatabase': thermoCentralDatabase
    }

    try:
        exec f in global_context, local_context
    except (NameError, TypeError, SyntaxError), e:
        logging.error('The input file "{0}" was invalid:'.format(full_path))
        logging.exception(e)
        raise
    finally:
        f.close()

    rmg.speciesConstraints['explicitlyAllowedMolecules'] = []
    broadcast(rmg.speciesConstraints, 'speciesConstraints')

    # convert keys from species names into species objects.
    for reactionSystem in rmg.reactionSystems:
        reactionSystem.convertInitialKeysToSpeciesObjects(speciesDict)

    if rmg.quantumMechanics:
        rmg.quantumMechanics.setDefaultOutputDirectory(rmg.outputDirectory)
        rmg.quantumMechanics.initialize()
    broadcast(rmg.quantumMechanics, 'quantumMechanics')

    logging.info('')

################################################################################

def readThermoInputFile(path, rmg0):
    """
    Read an thermo estimation input file at `path` on disk into the :class:`RMG` object
    `rmg`.
    """

    global rmg, speciesDict

    full_path = os.path.abspath(os.path.expandvars(path))
    try:
        f = open(full_path)
    except IOError, e:
        logging.error('The input file "{0}" could not be opened.'.format(full_path))
        logging.info('Check that the file exists and that you have read access.')
        raise e

    logging.info('Reading input file "{0}"...'.format(full_path))

    rmg = rmg0
    rmg.reactionModel = CoreEdgeReactionModel()
    rmg.initialSpecies = []
    rmg.reactionSystems = []
    speciesDict = {}

    global_context = { '__builtins__': None }
    local_context = {
        '__builtins__': None,
        'True': True,
        'False': False,
        'database': database,
        'species': species,
        'SMARTS': SMARTS,
        'SMILES': SMILES,
        'InChI': InChI,
        'solvation': solvation,
        'adjacencyList': adjacencyList,
        'quantumMechanics': quantumMechanics,
    }

    try:
        exec f in global_context, local_context
    except (NameError, TypeError, SyntaxError), e:
        logging.error('The input file "{0}" was invalid:'.format(full_path))
        logging.exception(e)
        raise
    finally:
        f.close()

    if rmg.quantumMechanics:
        rmg.quantumMechanics.setDefaultOutputDirectory(rmg.outputDirectory)
        rmg.quantumMechanics.initialize()
    broadcast(rmg.quantumMechanics, 'quantumMechanics')

    logging.info('')

################################################################################

def saveInputFile(path, rmg):
    """
    Save an RMG input file at `path` on disk from the :class:`RMG` object
    `rmg`.
    """

    f = open(path, 'w')

    # Databases
    f.write('database(\n')
    #f.write('    "{0}",\n'.format(rmg.databaseDirectory))
    f.write('    thermoLibraries = {0!r},\n'.format(rmg.thermoLibraries))
    f.write('    reactionLibraries = {0!r},\n'.format(rmg.reactionLibraries))
    f.write('    seedMechanisms = {0!r},\n'.format(rmg.seedMechanisms))
    f.write('    kineticsDepositories = {0!r},\n'.format(rmg.kineticsDepositories))
    f.write('    kineticsFamilies = {0!r},\n'.format(rmg.kineticsFamilies))
    f.write('    kineticsEstimator = {0!r},\n'.format(rmg.kineticsEstimator))
    f.write(')\n\n')

    # Species
    for species in rmg.initialSpecies:
        f.write('species(\n')
        f.write('    label = "{0}",\n'.format(species.label))
        f.write('    reactive = {0},\n'.format(species.reactive))
        f.write('    structure = adjacencyList(\n')
        f.write('"""\n')
        f.write(species.molecule[0].toAdjacencyList())
        f.write('"""),\n')
        f.write(')\n\n')

    # Reaction systems
    for system in rmg.reactionSystems:
        if rmg.solvent:
            f.write('liquidReactor(\n')
            f.write('    temperature = ({0:g},"{1!s}"),\n'.format(system.T.getValue(),system.T.units))
            f.write('    initialConcentrations={\n')
            for species, conc in system.initialConcentrations.iteritems():
                f.write('        "{0!s}": ({1:g},"{2!s}"),\n'.format(species.label,conc.getValue(),conc.units))
        else:
            f.write('simpleReactor(\n')
            f.write('    temperature = ({0:g},"{1!s}"),\n'.format(system.T.getValue(),system.T.units))
            # Convert the pressure from SI pascal units to bar here
            # Do something more fancy later for converting to user's desired units for both T and P..
            f.write('    pressure = ({0:g},"{1!s}"),\n'.format(system.P.getValue(),system.P.units))
            f.write('    initialMoleFractions={\n')
            for species, molfrac in system.initialMoleFractions.iteritems():
                f.write('        "{0!s}": {1:g},\n'.format(species.label, molfrac))
        f.write('    },\n')

        # Termination criteria
        conversions = ''
        for term in system.termination:
            if isinstance(term, TerminationTime):
                f.write('    terminationTime = ({0:g},"{1!s}"),\n'.format(term.time.getValue(),term.time.units))

            else:
                conversions += '        "{0:s}": {1:g},\n'.format(term.species.label, term.conversion)
        if conversions:
            f.write('    terminationConversion = {\n')
            f.write(conversions)
            f.write('    },\n')

        # Sensitivity analysis
        if system.sensitiveSpecies:
            sensitivity = []
            for item in system.sensitiveSpecies:
                sensitivity.append(item.label)
            f.write('    sensitivity = {0},\n'.format(sensitivity))
            f.write('    sensitivityThreshold = {0},\n'.format(system.sensitivityThreshold))

        f.write(')\n\n')

    if rmg.solvent:
        f.write("solvation(\n    solvent = '{0!s}'\n)\n\n".format(rmg.solvent))

    # Simulator tolerances
    f.write('simulator(\n')
    f.write('    atol = {0:g},\n'.format(rmg.absoluteTolerance))
    f.write('    rtol = {0:g},\n'.format(rmg.relativeTolerance))
    f.write('    sens_atol = {0:g},\n'.format(rmg.sensitivityAbsoluteTolerance))
    f.write('    sens_rtol = {0:g},\n'.format(rmg.sensitivityRelativeTolerance))
    f.write(')\n\n')

    # Model
    f.write('model(\n')
    f.write('    toleranceMoveToCore = {0:g},\n'.format(rmg.fluxToleranceMoveToCore))
    f.write('    toleranceKeepInEdge = {0:g},\n'.format(rmg.fluxToleranceKeepInEdge))
    f.write('    toleranceInterruptSimulation = {0:g},\n'.format(rmg.fluxToleranceInterrupt))
    f.write('    maximumEdgeSpecies = {0:d},\n'.format(rmg.maximumEdgeSpecies))
    f.write('    minCoreSizeForPrune = {0:d},\n'.format(rmg.minCoreSizeForPrune))
    f.write('    minSpeciesExistIterationsForPrune = {0:d},\n'.format(rmg.minSpeciesExistIterationsForPrune))
    f.write('    filterReactions = {0:d},\n'.format(rmg.filterReactions))
    f.write('    filterThreshold = {0:g},\n'.format(rmg.filterThreshold))
    f.write(')\n\n')

    # Pressure Dependence
    if rmg.pressureDependence:
        f.write('pressureDependence(\n')
        f.write('    method = {0!r},\n'.format(rmg.pressureDependence.method))
        f.write('    maximumGrainSize = ({0:g},"{1!s}"),\n'.format(rmg.pressureDependence.grainSize.getValue(),rmg.pressureDependence.grainSize.units))
        f.write('    minimumNumberOfGrains = {0},\n'.format(rmg.pressureDependence.grainCount))
        f.write('    temperatures = ({0:g},{1:g},"{2!s}",{3:d}),\n'.format(
            rmg.pressureDependence.Tmin.getValue(),
            rmg.pressureDependence.Tmax.getValue(),
            rmg.pressureDependence.Tmax.units,
            rmg.pressureDependence.Tcount,
        ))
        f.write('    pressures = ({0:g},{1:g},"{2!s}",{3:d}),\n'.format(
            rmg.pressureDependence.Pmin.getValue(),
            rmg.pressureDependence.Pmax.getValue(),
            rmg.pressureDependence.Pmax.units,
            rmg.pressureDependence.Pcount,
        ))
        f.write('    interpolation = {0},\n'.format(rmg.pressureDependence.interpolationModel))
        f.write('    maximumAtoms = {0}, \n'.format(rmg.pressureDependence.maximumAtoms))
        f.write(')\n\n')

    # Quantum Mechanics
    if rmg.quantumMechanics:
        f.write('quantumMechanics(\n')
        f.write('    software = {0!r},\n'.format(rmg.quantumMechanics.settings.software))
        f.write('    method = {0!r},\n'.format(rmg.quantumMechanics.settings.method))
        # Split paths created by QMSettings
        if rmg.quantumMechanics.settings.fileStore:
            f.write('    fileStore = {0!r},\n'.format(os.path.split(rmg.quantumMechanics.settings.fileStore)[0]))
        else:
            f.write('    fileStore = None,\n')
        if rmg.quantumMechanics.settings.scratchDirectory:
            f.write('    scratchDirectory = {0!r},\n'.format(os.path.split(rmg.quantumMechanics.settings.scratchDirectory)[0]))
        else:
            f.write('    scratchDirectory = None,\n')
        f.write('    onlyCyclics = {0},\n'.format(rmg.quantumMechanics.settings.onlyCyclics))
        f.write('    maxRadicalNumber = {0},\n'.format(rmg.quantumMechanics.settings.maxRadicalNumber))
        f.write(')\n\n')

    # Species Constraints
    if rmg.speciesConstraints:
        f.write('generatedSpeciesConstraints(\n')
        for constraint, value in sorted(rmg.speciesConstraints.items(), key=lambda constraint: constraint[0]):
            if value is not None: f.write('    {0} = {1},\n'.format(constraint,value))
        f.write(')\n\n')

    # Options
    f.write('options(\n')
    f.write('    units = "{0}",\n'.format(rmg.units))
    if rmg.saveRestartPeriod:
        warnings.warn("The option saveRestartPeriod is no longer supported and may be"
                      " removed in version 2.3.", DeprecationWarning)
        f.write('    saveRestartPeriod = ({0},"{1}"),\n'.format(rmg.saveRestartPeriod.getValue(), rmg.saveRestartPeriod.units))
    else:
        f.write('    saveRestartPeriod = None,\n')
    f.write('    generateOutputHTML = {0},\n'.format(rmg.generateOutputHTML))
    f.write('    generatePlots = {0},\n'.format(rmg.generatePlots))
    f.write('    saveSimulationProfiles = {0},\n'.format(rmg.saveSimulationProfiles))
    f.write('    saveEdgeSpecies = {0},\n'.format(rmg.saveEdgeSpecies))
    f.write('    keepIrreversible = {0},\n'.format(rmg.keepIrreversible))
    f.write('    trimolecularProductReversible = {0},\n'.format(rmg.trimolecularProductReversible))
    f.write('    verboseComments = {0},\n'.format(rmg.verboseComments))
    f.write('    wallTime = {0},\n'.format(rmg.wallTime))
    f.write(')\n\n')

    f.close()

def getInput(name):
    """
    Returns the RMG input object that corresponds
    to the parameter name.

    First, the module level is queried. If this variable
    is empty, the broadcasted variables are queried.
    """
    global rmg

    if rmg:
        if name == 'speciesConstraints':
            return rmg.speciesConstraints
        elif name == 'quantumMechanics':
            return rmg.quantumMechanics
        elif name == 'thermoCentralDatabase':
            return rmg.thermoCentralDatabase
        else:
            raise Exception('Unrecognized keyword: {}'.format(name))
    else:
        try:
            obj = get(name)
            if obj:
                return obj
            else:
                raise Exception
        except Exception, e:
            logging.debug("Did not find a way to obtain the variable for {}.".format(name))
            raise e

    raise Exception('Could not get variable with name: {}'.format(name))<|MERGE_RESOLUTION|>--- conflicted
+++ resolved
@@ -208,13 +208,8 @@
 
 
     if not isinstance(temperature,list) and not isinstance(pressure,list) and all([not isinstance(x,list) for x in initialMoleFractions.values()]):
-<<<<<<< HEAD
-        nSimsTerm=1
-
-=======
         nSims=1
-    
->>>>>>> aaf3dcec
+
     termination = []
     if terminationConversion is not None:
         for spec, conv in terminationConversion.iteritems():
@@ -245,13 +240,8 @@
         sensConditions['T'] = Quantity(sensitivityTemperature).value_si
         sensConditions['P'] = Quantity(sensitivityPressure).value_si
 
-<<<<<<< HEAD
-
-    system = SimpleReactor(T, P, initialMoleFractions, nSimsTerm, termination, sensitiveSpecies, sensitivityThreshold,sensConditions)
-=======
     
     system = SimpleReactor(T, P, initialMoleFractions, nSims, termination, sensitiveSpecies, sensitivityThreshold,sensConditions)
->>>>>>> aaf3dcec
     rmg.reactionSystems.append(system)
 
     assert balanceSpecies is None or isinstance(balanceSpecies,str), 'balanceSpecies should be the string corresponding to a single species'
@@ -302,13 +292,8 @@
             initialConcentrations[spec] = [Quantity(conc[0]),Quantity(conc[1])]
 
     if not isinstance(temperature,list) and all([not isinstance(x,list) for x in initialConcentrations.itervalues()]):
-<<<<<<< HEAD
-        nSimsTerm=1
-
-=======
         nSims=1
-        
->>>>>>> aaf3dcec
+
     termination = []
     if terminationConversion is not None:
         for spec, conv in terminationConversion.iteritems():
@@ -342,13 +327,7 @@
     else:
         sensConditions = sensitivityConcentrations
         sensConditions['T'] = Quantity(sensitivityTemperature).value_si
-<<<<<<< HEAD
-
-    system = LiquidReactor(T, initialConcentrations, nSimsTerm, termination, sensitiveSpecies, sensitivityThreshold, sensConditions, constantSpecies)
-=======
-        
     system = LiquidReactor(T, initialConcentrations, nSims, termination, sensitiveSpecies, sensitivityThreshold, sensConditions, constantSpecies)
->>>>>>> aaf3dcec
     rmg.reactionSystems.append(system)
 
 # Reaction systems
@@ -457,16 +436,10 @@
 def model(toleranceMoveToCore=None, toleranceMoveEdgeReactionToCore=numpy.inf,toleranceKeepInEdge=0.0, toleranceInterruptSimulation=1.0,
           toleranceMoveEdgeReactionToSurface=numpy.inf, toleranceMoveSurfaceSpeciesToCore=numpy.inf, toleranceMoveSurfaceReactionToCore=numpy.inf,
           toleranceMoveEdgeReactionToSurfaceInterrupt=None,
-<<<<<<< HEAD
-          toleranceMoveEdgeReactionToCoreInterrupt=None, maximumEdgeSpecies=1000000, minCoreSizeForPrune=50,
-          minSpeciesExistIterationsForPrune=2, filterReactions=False, ignoreOverallFluxCriterion=False,
-          maxNumSpecies=None,maxNumObjsPerIter=1,terminateAtMaxObjects=False,toleranceThermoKeepSpeciesInEdge=numpy.inf,dynamicsTimeScale=(0.0,'sec')):
-=======
           toleranceMoveEdgeReactionToCoreInterrupt=None, maximumEdgeSpecies=1000000, minCoreSizeForPrune=50, 
           minSpeciesExistIterationsForPrune=2, filterReactions=False, filterThreshold=1e8, ignoreOverallFluxCriterion=False,
           maxNumSpecies=None,maxNumObjsPerIter=1,terminateAtMaxObjects=False,toleranceThermoKeepSpeciesInEdge=numpy.inf,dynamicsTimeScale=(0.0,'sec'),
           toleranceBranchReactionToCore=0.0, branchingIndex=0.5, branchingRatioMax=1.0):
->>>>>>> aaf3dcec
     """
     How to generate the model. `toleranceMoveToCore` must be specified.
     toleranceMoveReactionToCore and toleranceReactionInterruptSimulation refers to an additional criterion for forcing an edge reaction to be included in the core
@@ -479,15 +452,6 @@
         raise InputError("You must provide a toleranceMoveToCore value. It should be less than or equal to toleranceInterruptSimulation which is currently {0}".format(toleranceInterruptSimulation))
     if toleranceMoveToCore > toleranceInterruptSimulation:
         raise InputError("toleranceMoveToCore must be less than or equal to toleranceInterruptSimulation, which is currently {0}".format(toleranceInterruptSimulation))
-<<<<<<< HEAD
-
-    rmg.modelSettingsList.append(ModelSettings(toleranceMoveToCore, toleranceMoveEdgeReactionToCore,toleranceKeepInEdge, toleranceInterruptSimulation,
-          toleranceMoveEdgeReactionToSurface, toleranceMoveSurfaceSpeciesToCore, toleranceMoveSurfaceReactionToCore,
-          toleranceMoveEdgeReactionToSurfaceInterrupt,toleranceMoveEdgeReactionToCoreInterrupt, maximumEdgeSpecies, minCoreSizeForPrune,
-          minSpeciesExistIterationsForPrune, filterReactions, ignoreOverallFluxCriterion, maxNumSpecies, maxNumObjsPerIter,terminateAtMaxObjects,
-          toleranceThermoKeepSpeciesInEdge,Quantity(dynamicsTimeScale)))
-
-=======
     
     rmg.modelSettingsList.append(
         ModelSettings(
@@ -516,8 +480,7 @@
             branchingRatioMax=branchingRatioMax,
         )
     )
-    
->>>>>>> aaf3dcec
+
 def quantumMechanics(
                     software,
                     method,
@@ -586,15 +549,9 @@
     rmg.pressureDependence.activeKRotor = True
     rmg.pressureDependence.rmgmode = True
 
-<<<<<<< HEAD
-def options(name='Seed', generateSeedEachIteration=False, saveSeedToDatabase=False, units='si', saveRestartPeriod=None,
-            generateOutputHTML=False, generatePlots=False, saveSimulationProfiles=False, verboseComments=False,
-            saveEdgeSpecies=False, keepIrreversible=False, wallTime='00:00:00:00'):
-=======
 def options(name='Seed', generateSeedEachIteration=False, saveSeedToDatabase=False, units='si', saveRestartPeriod=None, 
             generateOutputHTML=False, generatePlots=False, saveSimulationProfiles=False, verboseComments=False, 
             saveEdgeSpecies=False, keepIrreversible=False, trimolecularProductReversible=True, wallTime='00:00:00:00'):
->>>>>>> aaf3dcec
     rmg.name = name
     rmg.generateSeedEachIteration=generateSeedEachIteration
     rmg.saveSeedToDatabase=saveSeedToDatabase
